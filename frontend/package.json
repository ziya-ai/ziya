--- conflicted
+++ resolved
@@ -1,10 +1,6 @@
 {
   "name": "frontend",
-<<<<<<< HEAD
-  "version": "0.3.5",
-=======
   "version": "0.3.3",
->>>>>>> f0f82e25
   "private": true,
   "dependencies": {
     "@ant-design/icons": "^5.0.0",
@@ -27,7 +23,6 @@
     "@types/node": "^16.18.96",
     "@types/react": "^18.3.1",
     "@types/react-dom": "^18.3.0",
-    "@types/react-window": "^1.8.8",
     "@viz-js/viz": "^3.2.3",
     "antd": "^5.20.3",
     "d3": "^7.8.5",
@@ -45,10 +40,6 @@
     "react-dom": "^18.3.1",
     "react-router-dom": "^6.22.3",
     "react-scripts": "5.0.1",
-<<<<<<< HEAD
-    "react-window": "^1.8.11",
-=======
->>>>>>> f0f82e25
     "rehype-katex": "^6.0.3",
     "remark-math": "^5.1.1",
     "uuid": "^10.0.0",
