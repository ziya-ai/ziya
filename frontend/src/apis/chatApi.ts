--- conflicted
+++ resolved
@@ -7,11 +7,8 @@
 interface ErrorResponse {
     error: string;
     detail: string;
-<<<<<<< HEAD
+  
     conversation_id?: string;
-=======
-    conversation_id?: string;  // Add conversation_id for proper error routing
->>>>>>> f0f82e25
     event?: string;
     status_code?: number;
     retry_after?: string;
@@ -558,7 +555,6 @@
                     );
 
                     if (errorResponse) {
-<<<<<<< HEAD
                         // Handle recoverable errors after substantial content differently
                         if (hasSubstantialContent && isRecoverableError) {
                             console.log('Recoverable error after substantial content - preserving and continuing:', {
@@ -573,11 +569,6 @@
 
                         const targetConversationId = errorResponse.conversation_id || conversationId;
 
-=======
-                        // Use conversation_id from error response if available, otherwise fall back to local conversationId
-                        const targetConversationId = errorResponse.conversation_id || conversationId;
-                        
->>>>>>> f0f82e25
                         console.log("Current content when error detected:", currentContent.substring(0, 200) + "...");
                         console.log("Current content length:", currentContent.length);
                         console.log("Error detected in SSE data:", errorResponse);
@@ -625,16 +616,7 @@
                         const errorMessage = currentContent.length > 0
                             ? `${errorResponse.detail} (Partial response preserved - ${currentContent.length} characters)`
                             : errorResponse.detail || 'An error occurred';
-<<<<<<< HEAD
                         showError(errorMessage, targetConversationId, addMessageToConversation, currentContent.length > 0 ? 'warning' : 'error');
-=======
-
-                        message[isPartialResponse ? 'warning' : 'error']({
-                            content: errorMessage,
-                            duration: isPartialResponse ? 15 : 10,
-                            key: `stream-error-${targetConversationId}`
-                        });
->>>>>>> f0f82e25
                         errorOccurred = true;
 
                         // If we have accumulated content, add it to the conversation before removing the stream
@@ -712,7 +694,6 @@
                         // SIMPLIFIED CONTENT PROCESSING - Single path for all content
                         let contentToAdd = '';
 
-<<<<<<< HEAD
                         // Check for rewind markers in accumulated content first
                         if (currentContent.includes('<!-- REWIND_MARKER:')) {
                             const rewindMatch = currentContent.match(/<!-- REWIND_MARKER: (\d+)(?:\|PARTIAL:([^-]*))? -->/);
@@ -794,37 +775,6 @@
                                 // Could add a retry mechanism here
                             }
                             continue;
-=======
-                        // Check for rewind markers that indicate continuation splicing
-                        if (jsonData.content && jsonData.content.includes('<!-- REWIND_MARKER:')) {
-                            const rewindMatch = jsonData.content.match(/<!-- REWIND_MARKER: (\d+)(?:\|PARTIAL:([^-]*))? -->/);
-                            if (rewindMatch) {
-                                const partialContent = rewindMatch[2] || '';
-                                console.log(`🔄 REWIND: Detected marker with partial: "${partialContent}"`);
-                            }
-                            console.log(`🔄 REWIND: Trimming last incomplete line and continuing`);
-                            // Simply remove the last incomplete line and append continuation
-                            const lines = currentContent.split('\n');
-                            const beforeRewind = lines.slice(0, -1).join('\n'); // Remove last line
-
-                            // Clean the continuation content of markers and continuation text
-                            const continuationContent = jsonData.content
-                                .replace(/<!-- REWIND_MARKER: \d+(?:\|PARTIAL:[^-]*)? -->/, '')
-                                .replace(/\*\*🔄 Response continues\.\.\.\*\*\n?/, '')
-                                .replace(/\*\*🔄 Block continues\.\.\.\*\*\n?/, '')
-                                .replace(/^\n+/, ''); // Remove leading newlines
-
-                            currentContent = beforeRewind + '\n' + continuationContent;
-                            console.log(`🔄 REWIND: Trimmed and spliced, result length: ${currentContent.length}`);
-                            // Update the map immediately to reflect the spliced content
-                            setStreamedContentMap((prev: Map<string, string>) => {
-                                const next = new Map(prev);
-                                // Always use the latest currentContent value
-                                next.set(conversationId, currentContent);
-                                return next;
-                            });
-                            continue; // Skip normal content processing
->>>>>>> f0f82e25
                         }
 
                         if (jsonData.content) {
@@ -966,8 +916,6 @@
                             if (jsonData.timestamp) {
                                 console.log(`[${jsonData.timestamp}] TOOL_START: ${jsonData.tool_name}`);
                             }
-<<<<<<< HEAD
-=======
 
                             const toolStartContent = `\n\n🔧 **Executing Tool**: \`${jsonData.tool_name}\`\n\n`;
                             currentContent += toolStartContent;
@@ -993,32 +941,6 @@
                             }
                             // Remove any double prefixes
                             toolName = toolName.replace(/^mcp_mcp_/, 'mcp_');
->>>>>>> f0f82e25
-
-                            const toolStartContent = `\n\n🔧 **Executing Tool**: \`${jsonData.tool_name}\`\n\n`;
-                            currentContent += toolStartContent;
-                            setStreamedContentMap((prev: Map<string, string>) => {
-                                const next = new Map(prev);
-                                next.set(conversationId, currentContent);
-                                return next;
-                            });
-                        } else if (jsonData.type === 'tool_execution') {
-                            // Handle structured tool execution using existing ToolBlock syntax
-                            console.log('🔧 TOOL_EXECUTION received:', jsonData);
-                            const signedIndicator = jsonData.signed ? ' 🔒' : '';
-
-                            // Normalize tool name - ensure single mcp_ prefix
-
-                            // Log timestamp for debugging
-                            if (jsonData.timestamp) {
-                                console.log(`[${jsonData.timestamp}] TOOL_EXECUTION: ${jsonData.tool_name}`);
-                            }
-                            let toolName = jsonData.tool_name;
-                            if (!toolName.startsWith('mcp_')) {
-                                toolName = `mcp_${toolName}`;
-                            }
-                            // Remove any double prefixes
-                            toolName = toolName.replace(/^mcp_mcp_/, 'mcp_');
 
                             // Extract result - handle both string and object formats
                             let result = jsonData.result;
@@ -1033,14 +955,11 @@
                                 }
                             }
 
-<<<<<<< HEAD
                             // Format as tool block that the MarkdownRenderer will recognize and style properly
                             const toolDisplay = `\n\`\`\`tool:${toolName}${signedIndicator}\n${result}\n\`\`\`\n\n`;
 
                             console.log('🔧 TOOL_DISPLAY formatted:', toolDisplay);
 
-=======
->>>>>>> f0f82e25
                             // Replace the corresponding tool_start block if it exists
                             const escapedToolName = toolName.replace(/[.*+?^${}()|[\]\\]/g, '\\$&');
                             const toolStartPattern = new RegExp(`\\n\`\`\`tool:${escapedToolName}\\n⏳ Running: \\$ ([^\\n]+)\\n\`\`\`\\n\\n`, 'g');
@@ -1180,27 +1099,15 @@
                                                     ? `${errorResponse.detail || 'An error occurred'} (Partial response preserved - ${currentContent.length} characters)`
                                                     : errorResponse.detail || 'An error occurred';
 
-<<<<<<< HEAD
                                                 showError(errorMessage, conversationId, addMessageToConversation, isPartialResponse ? 'warning' : 'error');
-=======
-                                                message[isPartialResponse ? 'warning' : 'error']({
-                                                    content: errorMessage,
-                                                    duration: isPartialResponse ? 15 : 10,
-                                                    key: `stream-error-${conversationId}`
-                                                });
->>>>>>> f0f82e25
                                                 errorOccurred = true;
 
                                                 // Preserve partial content before removing stream
                                                 if (currentContent && currentContent.trim()) {
                                                     const partialMessage: Message = {
                                                         role: 'assistant',
-<<<<<<< HEAD
                                                         content: currentContent + '\n\n[Response interrupted: ' + (errorResponse.detail || 'An error occurred') + ']',
                                                         _timestamp: Date.now()
-=======
-                                                        content: currentContent + '\n\n[Response interrupted: ' + (errorResponse.detail || 'An error occurred') + ']'
->>>>>>> f0f82e25
                                                     };
                                                     addMessageToConversation(partialMessage, conversationId, !isStreamingToCurrentConversation);
                                                 }
@@ -1220,99 +1127,6 @@
                         const e = error as Error;
                         console.error('Error parsing JSON chunk:', { error: e, rawData: data });
                         console.error('Error parsing JSON:', e);
-<<<<<<< HEAD
-=======
-
-                        // FALLBACK: Try simple JSON.parse for basic content chunks
-                        try {
-                            const simpleJson = JSON.parse(data);
-                            console.log('Fallback JSON parse succeeded:', simpleJson);
-
-                            // Handle simple content objects
-                            if (simpleJson.content) {
-                                console.log('Processing fallback content:', simpleJson.content);
-                                currentContent += simpleJson.content;
-                                setStreamedContentMap((prev: Map<string, string>) => {
-                                    const next = new Map(prev);
-                                    next.set(conversationId, currentContent);
-                                    return next;
-                                });
-                            }
-                        } catch (fallbackError) {
-                            console.warn('Fallback JSON parse also failed:', fallbackError);
-                            console.warn('Lost content chunk:', data);
-                        }
-                    }
-                }
-            }
-        }
-
-        const readStream = async () => {
-            // Metrics collection for debugging
-            const metrics = {
-                chunks_received: 0,
-                bytes_received: 0,
-                chunk_sizes: [] as number[],
-                start_time: Date.now()
-            };
-
-            try {
-                while (true) {
-                    let chunk = '';
-                    try {
-                        if (signal.aborted) {
-                            console.log("Stream aborted by user");
-                            errorOccurred = true;
-                            removeStreamingConversation(conversationId);
-                            setIsStreaming(false);
-                            return 'Response generation stopped by user.';
-                        }
-                        console.log('⏳ Waiting for next chunk from reader.read()...');
-                        const { done, value } = await reader.read();
-                        console.log('📨 Received from reader:', { done, valueLength: value?.length });
-                        if (done) {
-                            console.log("Stream read complete (done=true)");
-                            // If the stream was aborted, don't process the final content
-                            if (isAborted) {
-                                console.log("Stream was aborted, discarding final content");
-                                removeStreamingConversation(conversationId);
-                                return 'Response generation stopped by user.';
-                            }
-                            break;
-                        }
-                        if (errorOccurred) {
-                            console.log("Stream read aborted due to error");
-                            break;
-                        }
-                        chunk = decoder.decode(value, { stream: true });
-                        console.log('🔤 Decoded chunk length:', chunk.length);
-
-                        // Track metrics
-                        metrics.chunks_received++;
-                        metrics.bytes_received += chunk.length;
-                        metrics.chunk_sizes.push(chunk.length);
-
-                        if (metrics.chunks_received % 100 === 0) {
-                            console.log('📊 Streaming metrics:', {
-                                chunks: metrics.chunks_received,
-                                bytes: metrics.bytes_received,
-                                avg_chunk: (metrics.bytes_received / metrics.chunks_received).toFixed(2),
-                                elapsed_ms: Date.now() - metrics.start_time
-                            });
-                        }
-
-                        if (!chunk) {
-                            // Check if the stream was aborted during processing
-                            if (isAborted) {
-                                console.log("Stream was aborted during processing, discarding chunk");
-                                removeStreamingConversation(conversationId);
-                                setIsStreaming(false);
-                                return 'Response generation stopped by user.';
-                            }
-                            console.log("Empty chunk received, continuing");
-                            continue;
-                        }
->>>>>>> f0f82e25
 
                         // FALLBACK: Try simple JSON.parse for basic content chunks
                         try {
@@ -1500,32 +1314,6 @@
                             message.error('Stream reading error. Check JS console for details.');
                         }
 
-<<<<<<< HEAD
-=======
-                        console.log('📦 Processing chunk, length:', chunk.length, 'first 100 chars:', chunk.substring(0, 100));
-                        processChunk(chunk);
-                        console.log('✅ Chunk processed successfully');
-                    } catch (error) {
-                        console.error('❌ Error reading stream:', error);
-                        console.error('Error type:', (error as any)?.constructor?.name);
-                        console.error('Error message:', (error as any)?.message);
-                        console.error('Error stack:', (error as any)?.stack);
-                        console.error('Last chunk before error:', chunk?.substring(0, 200));
-
-                        // Save partial content before aborting
-                        if (currentContent && currentContent.trim()) {
-                            const partialMessage: Message = {
-                                role: 'assistant',
-                                content: currentContent + '\n\n[Stream interrupted - partial response saved]'
-                            };
-                            addMessageToConversation(partialMessage, conversationId, !isStreamingToCurrentConversation);
-                            console.log('💾 Saved partial content on abort:', currentContent.length, 'characters');
-                            message.warning(`Stream interrupted. Saved ${currentContent.length} characters of partial response.`);
-                        } else {
-                            message.error('Stream reading error. Check JS console for details.');
-                        }
-
->>>>>>> f0f82e25
                         errorOccurred = true;
                         removeStreamingConversation(conversationId);
                         setIsStreaming(false);
@@ -1545,21 +1333,12 @@
                     const finalChunk = decoder.decode();
                     if (finalChunk) {
                         processChunk(finalChunk);
-<<<<<<< HEAD
                     }
 
                     // Process any remaining buffered message
                     if (buffer.trim()) {
                         processChunk('');  // This will process the final buffer content
                     }
-=======
-                    }
-
-                    // Process any remaining buffered message
-                    if (buffer.trim()) {
-                        processChunk('');  // This will process the final buffer content
-                    }
->>>>>>> f0f82e25
                 } catch (error) {
                     console.warn("Error flushing decoder:", error);
                 }
