--- conflicted
+++ resolved
@@ -429,7 +429,6 @@
             console.log('🔧 processChunk called with chunk length:', chunk.length);
             // Add chunk to buffer
             buffer += chunk;
-<<<<<<< HEAD
 
             // Split by double newlines to get complete SSE messages
             const messages = buffer.split('\n\n');
@@ -438,16 +437,6 @@
             // Keep the last potentially incomplete message in buffer
             buffer = messages.pop() || '';
 
-=======
-            
-            // Split by double newlines to get complete SSE messages
-            const messages = buffer.split('\n\n');
-            console.log('📬 Split into', messages.length, 'messages, buffer remaining:', buffer.length);
-            
-            // Keep the last potentially incomplete message in buffer
-            buffer = messages.pop() || '';
-            
->>>>>>> 8cfbb908
             // Process complete messages
             for (const sseMessage of messages) {
                 if (!sseMessage.trim()) continue;
@@ -654,7 +643,6 @@
 
                         // SIMPLIFIED CONTENT PROCESSING - Single path for all content
                         let contentToAdd = '';
-<<<<<<< HEAD
 
                         // Check for rewind markers that indicate continuation splicing
                         if (jsonData.content && jsonData.content.includes('<!-- REWIND_MARKER:')) {
@@ -678,30 +666,12 @@
                             currentContent = beforeRewind + '\n' + continuationContent;
                             console.log(`🔄 REWIND: Trimmed and spliced, result length: ${currentContent.length}`);
                             // Update the map immediately to reflect the spliced content
-=======
-                        
-                        if (jsonData.content) {
-                            // Handle any content field - this covers most cases
-                            contentToAdd = jsonData.content;
-                        } else if (jsonData.text) {
-                            // Handle legacy text field
-                            contentToAdd = jsonData.text;
-                        }
-
-                        // Add content if we found any
-                        if (contentToAdd) {
-                            console.log('Adding content chunk:', contentToAdd.substring(0, 50) + '...');
-                            currentContent += contentToAdd;
-                            
-                            // Use functional update to prevent race conditions
->>>>>>> 8cfbb908
                             setStreamedContentMap((prev: Map<string, string>) => {
                                 const next = new Map(prev);
                                 // Always use the latest currentContent value
                                 next.set(conversationId, currentContent);
                                 return next;
                             });
-<<<<<<< HEAD
                             continue; // Skip normal content processing
                         }
 
@@ -725,38 +695,24 @@
                                 next.set(conversationId, currentContent);
                                 return next;
                             });
-=======
->>>>>>> 8cfbb908
                         }
 
                         // Handle tool events separately (simplified)
                         if (jsonData.tool_start) {
                             const toolData = jsonData.tool_start;
                             console.log('🔧 TOOL_START received:', toolData);
-<<<<<<< HEAD
-
-=======
-                            
->>>>>>> 8cfbb908
+
                             let toolName = toolData.tool_name;
                             if (!toolName.startsWith('mcp_')) {
                                 toolName = `mcp_${toolName}`;
                             }
                             toolName = toolName.replace(/^mcp_mcp_/, 'mcp_');
-<<<<<<< HEAD
-
-=======
-                            
->>>>>>> 8cfbb908
+
                             let inputDisplay = '';
                             if (toolData.args && toolData.args.command) {
                                 inputDisplay = `$ ${toolData.args.command}`;
                             }
-<<<<<<< HEAD
-
-=======
-                            
->>>>>>> 8cfbb908
+
                             const toolStartDisplay = `\n\`\`\`tool:${toolName}\n⏳ Running: ${inputDisplay}\n\`\`\`\n\n`;
                             currentContent += toolStartDisplay;
                             setStreamedContentMap((prev: Map<string, string>) => {
@@ -769,17 +725,12 @@
                         if (jsonData.tool_result) {
                             const toolData = jsonData.tool_result;
                             console.log('🔧 TOOL_RESULT received:', toolData);
-<<<<<<< HEAD
-
-=======
-                            
->>>>>>> 8cfbb908
+
                             let toolName = toolData.tool_name;
                             if (!toolName.startsWith('mcp_')) {
                                 toolName = `mcp_${toolName}`;
                             }
                             toolName = toolName.replace(/^mcp_mcp_/, 'mcp_');
-<<<<<<< HEAD
 
                             const result = toolData.result;
                             const toolResultDisplay = `\n\`\`\`tool:${toolName}\n${result}\n\`\`\`\n\n`;
@@ -792,22 +743,6 @@
                             // Find the last occurrence of this tool's start block
                             const lastStartIndex = currentContent.lastIndexOf(toolStartPrefix);
 
-=======
-                            
-                            const result = toolData.result;
-                            const toolResultDisplay = `\n\`\`\`tool:${toolName}\n${result}\n\`\`\`\n\n`;
-                            
-                            // Improved replacement logic to handle tool_start -> tool_result transition
-                            const escapedToolName = toolName.replace(/[.*+?^${}()|[\]\\]/g, '\\$&');
-                            
-                            // Look for the most recent tool_start block for this tool using string search
-                            const toolStartPrefix = `\n\`\`\`tool:${toolName}\n⏳ Running:`;
-                            const toolStartSuffix = `\n\`\`\`\n\n`;
-                            
-                            // Find the last occurrence of this tool's start block
-                            const lastStartIndex = currentContent.lastIndexOf(toolStartPrefix);
-                            
->>>>>>> 8cfbb908
                             if (lastStartIndex !== -1) {
                                 // Find the end of this tool block
                                 const blockEndIndex = currentContent.indexOf(toolStartSuffix, lastStartIndex);
@@ -823,11 +758,7 @@
                                 currentContent += toolResultDisplay;
                                 console.log('🔧 Added new tool result (no matching tool_start):', toolName);
                             }
-<<<<<<< HEAD
-
-=======
-                            
->>>>>>> 8cfbb908
+
                             setStreamedContentMap((prev: Map<string, string>) => {
                                 const next = new Map(prev);
                                 next.set(conversationId, currentContent);
@@ -867,7 +798,6 @@
                                 toolStartDisplay = `\n\`\`\`tool:${toolName}\n⏳ Running: $ ${jsonData.input.command}\n\`\`\`\n\n`;
                             }
 
-<<<<<<< HEAD
                             console.log('🔧 TOOL_START formatted:', toolStartDisplay);
                             currentContent += toolStartDisplay;
                             console.log('🔧 CURRENT_CONTENT after tool_start:', currentContent.slice(-200));
@@ -909,24 +839,6 @@
                             }
                             // Remove any double prefixes
                             toolName = toolName.replace(/^mcp_mcp_/, 'mcp_');
-=======
-                        console.log('🔧 TOOL_START formatted:', toolStartDisplay);
-                        currentContent += toolStartDisplay;
-                        console.log('🔧 CURRENT_CONTENT after tool_start:', currentContent.slice(-200));
-                        setStreamedContentMap((prev: Map<string, string>) => {
-                            const next = new Map(prev);
-                            next.set(conversationId, currentContent);
-                            return next;
-                        });
-                    } else if (jsonData.type === 'tool_start') {
-                        // Handle tool start events
-                        console.log('🔧 TOOL_START received:', jsonData);
-
-                        // Log timestamp for debugging
-                        if (jsonData.timestamp) {
-                            console.log(`[${jsonData.timestamp}] TOOL_START: ${jsonData.tool_name}`);
-                        }
->>>>>>> 8cfbb908
 
                         const toolStartContent = `\n\n🔧 **Executing Tool**: \`${jsonData.tool_name}\`\n\n`;
                         currentContent += toolStartContent;
@@ -966,7 +878,6 @@
                             }
                         }
 
-<<<<<<< HEAD
                             // Replace the corresponding tool_start block if it exists
                             const escapedToolName = toolName.replace(/[.*+?^${}()|[\]\\]/g, '\\$&');
                             const toolStartPattern = new RegExp(`\\n\`\`\`tool:${escapedToolName}\\n⏳ Running: \\$ ([^\\n]+)\\n\`\`\`\\n\\n`, 'g');
@@ -996,37 +907,6 @@
                             } else {
                                 currentContent += toolDisplay;
                                 console.log('🔧 TOOL_EXECUTION: Added new tool block (no matching tool_start found)');
-=======
-                        // Format as tool block that the MarkdownRenderer will recognize and style properly
-                        const toolDisplay = `\n\`\`\`tool:${toolName}${signedIndicator}\n${result}\n\`\`\`\n\n`;
-
-                        console.log('🔧 TOOL_DISPLAY formatted:', toolDisplay);
-
-                        // Replace the corresponding tool_start block if it exists
-                        const toolStartPattern = new RegExp(`\\n\`\`\`tool:${toolName}\\n⏳ Running: \\$ ([^\\n]+)\\n\`\`\`\\n\\n`, 'g');
-                        const toolStartMatch = currentContent.match(toolStartPattern);
-                        
-                        if (toolStartMatch) {
-                            // Extract the command from the match
-                            const commandMatch = toolStartMatch[0].match(/⏳ Running: \$ ([^\n]+)/);
-                            const command = commandMatch ? commandMatch[1] : '';
-                            
-                            // Check if result contains an error
-                            const isError = result.toLowerCase().includes('error') || 
-                                          result.toLowerCase().includes('failed') ||
-                                          result.toLowerCase().includes('command not found') ||
-                                          result.toLowerCase().includes('permission denied');
-                            
-                            if (isError && command) {
-                                // For errors, preserve the command and add the error result
-                                const errorDisplay = `\n\`\`\`tool:${toolName}${signedIndicator}\n⏳ Attempted: $ ${command}\n\n${result}\n\`\`\`\n\n`;
-                                currentContent = currentContent.replace(toolStartPattern, errorDisplay);
-                                console.log('🔧 TOOL_EXECUTION: Replaced tool_start with error (preserved command)');
-                            } else {
-                                // For success, replace with just the result
-                                currentContent = currentContent.replace(toolStartPattern, toolDisplay);
-                                console.log('🔧 TOOL_EXECUTION: Replaced tool_start block with result');
->>>>>>> 8cfbb908
                             }
                         } else {
                             currentContent += toolDisplay;
@@ -1094,7 +974,6 @@
                                     if (match) {
                                         extractedContent = match[1];
                                     } else {
-<<<<<<< HEAD
                                         // Try double quotes
                                         match = newContent.match(/content="([^"]*(?:\\.[^"]*)*)"(?:\s+additional_kwargs=.*)?$/);
                                         if (match) {
@@ -1273,13 +1152,6 @@
                             console.log("Empty chunk received, continuing");
                             continue;
                         }
-=======
-                                        // Last resort: use original content
-                                        extractedContent = newContent;
-                                    }
-                                }
-                            }
->>>>>>> 8cfbb908
 
                             // Unescape common escape sequences
                             newContent = extractedContent
@@ -1347,7 +1219,6 @@
                                 }
                             }
                         }
-<<<<<<< HEAD
 
                         console.log('📦 Processing chunk, length:', chunk.length, 'first 100 chars:', chunk.substring(0, 100));
                         processChunk(chunk);
@@ -1416,34 +1287,6 @@
 
                 setIsStreaming(false);
                 return !errorOccurred && currentContent ? currentContent : '';
-=======
-                    }
-                }
-            } catch (error) {
-                const e = error as Error;
-                console.error('Error parsing JSON chunk:', { error: e, rawData: data });
-                console.error('Error parsing JSON:', e);
-                
-                // FALLBACK: Try simple JSON.parse for basic content chunks
-                try {
-                    const simpleJson = JSON.parse(data);
-                    console.log('Fallback JSON parse succeeded:', simpleJson);
-                    
-                    // Handle simple content objects
-                    if (simpleJson.content) {
-                        console.log('Processing fallback content:', simpleJson.content);
-                        currentContent += simpleJson.content;
-                        setStreamedContentMap((prev: Map<string, string>) => {
-                            const next = new Map(prev);
-                            next.set(conversationId, currentContent);
-                            return next;
-                        });
-                    }
-                } catch (fallbackError) {
-                    console.warn('Fallback JSON parse also failed:', fallbackError);
-                    console.warn('Lost content chunk:', data);
-                }
->>>>>>> 8cfbb908
             }
         }
     }
