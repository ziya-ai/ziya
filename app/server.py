--- conflicted
+++ resolved
@@ -2959,10 +2959,6 @@
             max_depth = 15
             
         # Get ignored patterns
-<<<<<<< HEAD
-        ignored_patterns = get_ignored_patterns(user_codebase_dir)
-        logger.info(f"Loaded {len(ignored_patterns)} ignore patterns")
-=======
         try:
             ignored_patterns = get_ignored_patterns(user_codebase_dir)
             logger.info(f"Loaded {len(ignored_patterns)} ignore patterns")
@@ -2975,7 +2971,6 @@
                 ("__pycache__", user_codebase_dir)
             ]
         
->>>>>>> b122e195
         # Use our enhanced cached folder structure function
         result = get_cached_folder_structure(user_codebase_dir, ignored_patterns, max_depth)
         
