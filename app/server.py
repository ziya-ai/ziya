import os
import time
import json
from typing import Dict, Any, List, Tuple, Optional, Union

import tiktoken
from fastapi import FastAPI, Request, HTTPException
from fastapi.middleware.cors import CORSMiddleware
from fastapi.responses import JSONResponse
from fastapi.staticfiles import StaticFiles
from fastapi.templating import Jinja2Templates
from langserve import add_routes
from app.agents.agent import model, RetryingChatBedrock
from app.agents.agent import agent_executor
from app.agents.agent import update_conversation_state, update_and_return
from langchain_google_genai.chat_models import ChatGoogleGenerativeAIError 
from fastapi.responses import FileResponse, StreamingResponse
from pydantic import BaseModel, Field
from app.agents.models import ModelManager
from botocore.exceptions import ClientError, BotoCoreError, CredentialRetrievalError
from botocore.exceptions import EventStreamError
import botocore.errorfactory
from starlette.responses import StreamingResponse

# import pydevd_pycharm
from google.api_core.exceptions import ResourceExhausted
import uvicorn

from app.utils.code_util import use_git_to_apply_code_diff, correct_git_diff, PatchApplicationError
from app.utils.directory_util import get_ignored_patterns
from app.utils.logging_utils import logger
from app.utils.gitignore_parser import parse_gitignore_patterns

# Server configuration defaults
DEFAULT_PORT = 6969
# For model configurations, see app/agents/model.py

class SetModelRequest(BaseModel):
    model_id: str

app = FastAPI()

app.add_middleware(
    CORSMiddleware,
    allow_origins=["*"],
    allow_credentials=True,
    allow_methods=["*"],
    allow_headers=["*"],
)


@app.exception_handler(EventStreamError)
async def eventstream_exception_handler(request: Request, exc: EventStreamError):
    error_message = str(exc)
    if "validationException" in error_message:
        return JSONResponse(
            status_code=413,  # Request Entity Too Large
            headers={"Content-Type": "application/json"},
            content={
                "error": "validation_error",
                "detail": "Selected content is too large for the model. Please reduce the number of files.",
                "original_error": error_message
            }
        )

@app.exception_handler(HTTPException)
async def http_exception_handler(request: Request, exc: HTTPException):
    if exc.status_code == 413:  # Entity Too Large
        return JSONResponse(
            status_code=413,
            headers={"Content-Type": "application/json"},
            content={
                "error": "validation_error",
                "detail": exc.detail
            }
        )
    raise exc

@app.exception_handler(CredentialRetrievalError)
async def credential_exception_handler(request: Request, exc: CredentialRetrievalError):
    # Pass through the original error message which may contain helpful authentication instructions
    error_message = str(exc)
    return JSONResponse(
        status_code=401,
        content={"detail": f"AWS credential error: {error_message}"},
        headers={"WWW-Authenticate": "Bearer"}
    )

@app.exception_handler(ClientError)
async def boto_client_exception_handler(request: Request, exc: ClientError):
    error_message = str(exc)
    if "ExpiredTokenException" in error_message or "InvalidIdentityTokenException" in error_message:
        return JSONResponse(
            status_code=401,
            content={"detail": "AWS credentials have expired. Please refresh your credentials."},
            headers={"WWW-Authenticate": "Bearer"}
        )
    elif "ValidationException" in error_message:
        logger.error(f"Bedrock validation error: {error_message}")
        return JSONResponse(
            status_code=400,
            content={"error": "validation_error",
                    "detail": "Invalid request format for Bedrock service. Please check your input format.",
                    "message": error_message})
    elif "ServiceUnavailableException" in error_message:
        return JSONResponse(
            status_code=503,
            content={"detail": "AWS Bedrock service is temporarily unavailable. This usually happens when the service is experiencing high load. Please wait a moment and try again."}
        )
    return JSONResponse(
        status_code=500,
        content={"detail": f"AWS Service Error: {str(exc)}"}
    )

@app.exception_handler(ResourceExhausted)
async def resource_exhausted_handler(request: Request, exc: ResourceExhausted):
    """Handle Google API quota exceeded errors."""
    logger.error(f"Google API quota exceeded: {str(exc)}")
    return JSONResponse(
        status_code=429,  # Too Many Requests
        content={
            "error": "quota_exceeded",
            "detail": "API quota has been exceeded. Please try again in a few minutes.",
            "original_error": str(exc)
        }
    )

@app.exception_handler(ResourceExhausted)
async def resource_exhausted_handler(request: Request, exc: ResourceExhausted):
    """Handle Google API quota exceeded errors."""
    logger.error(f"Google API quota exceeded: {str(exc)}")
    return JSONResponse(
        status_code=429,  # Too Many Requests
        content={
            "error": "quota_exceeded",
            "detail": "API quota has been exceeded. Please try again in a few minutes.",
            "original_error": str(exc)
        }
    )

@app.exception_handler(Exception)
async def general_exception_handler(request: Request, exc: Exception):
    error_message = str(exc)
    status_code = 500
    error_type = "unknown_error"
    
    # Check for empty text parameter error from Gemini
    if "Unable to submit request because it has an empty text parameter" in error_message:
        logger.error("Caught empty text parameter error from Gemini")
        return JSONResponse(
            status_code=400,
            content={
                "error": "validation_error",
                "detail": "Empty message content detected. Please provide a question."
            }
        )
    
    # Check for Google API quota exceeded error
    if "Resource has been exhausted" in error_message and "check quota" in error_message:
        return JSONResponse(
            status_code=429,  # Too Many Requests
            content={
                "error": "quota_exceeded",
                "detail": "API quota has been exceeded. Please try again in a few minutes."
            })
    
    # Check for Gemini token limit error
    if isinstance(exc, ChatGoogleGenerativeAIError) and "token count" in error_message:
        return JSONResponse(
            status_code=413,
            content={
                "error": "validation_error",
                "detail": "Selected content is too large for the model. Please reduce the number of files."
            }
        )
    
    # Check for Google API quota exceeded error
    if "Resource has been exhausted" in error_message and "check quota" in error_message:
        return JSONResponse(
            status_code=429,  # Too Many Requests
            content={
                "error": "quota_exceeded",
                "detail": "API quota has been exceeded. Please try again in a few minutes."
            })

    try:
        # Check if this is a streaming error
        if isinstance(exc, EventStreamError):
            if "validationException" in error_message:
                status_code = 413
                error_type = "validation_error"
                error_message = "Selected content is too large for the model. Please reduce the number of files."
        elif isinstance(exc, ExceptionGroup):
            # Handle nested exceptions
            for e in exc.exceptions:
                if isinstance(e, EventStreamError) and "validationException" in str(e):
                    status_code = 413
                    error_type = "validation_error"
                    error_message = "Selected content is too large for the model. Please reduce the number of files."
                    break
        logger.error(f"Exception handler: type={error_type}, status={status_code}, message={error_message}")

        return JSONResponse(
            status_code=status_code,
            content={"error": error_type, "detail": error_message}
        )
    except Exception as e:
        logger.error(f"Error in exception handler: {str(e)}", exc_info=True)
        raise

# Get the absolute path to the project root directory
project_root = os.path.dirname(os.path.dirname(os.path.abspath(__file__)))

# Define paths relative to project root
static_dir = os.path.join(project_root, "templates", "static")
testcases_dir = os.path.join(project_root, "tests", "frontend", "testcases")
templates_dir = os.path.join(project_root, "templates")

# Create directories if they don't exist
os.makedirs(static_dir, exist_ok=True)
os.makedirs(testcases_dir, exist_ok=True)
os.makedirs(templates_dir, exist_ok=True)

# Mount static files and templates
app.mount("/static", StaticFiles(directory=static_dir), name="static")

# Only mount testcases directory if it exists
testcases_dir = "../tests/frontend/testcases"
if os.path.exists(testcases_dir):
    app.mount("/testcases", StaticFiles(directory=testcases_dir), name="testcases")
else:
    logger.info(f"Testcases directory '{testcases_dir}' does not exist - skipping mount")

templates = Jinja2Templates(directory=templates_dir)

# Add a route for the frontend
add_routes(app, agent_executor, disabled_endpoints=["playground"], path="/ziya")
# Override the stream endpoint with our error handling
@app.post("/ziya/stream")
async def stream_endpoint(body: dict):

    # Debug logging
    logger.info("Stream endpoint request body:")
    logger.info(f"Question: '{body.get('question', 'EMPTY')}'")
    logger.info(f"Chat history length: {len(body.get('chat_history', []))}")
    logger.info(f"Files count: {len(body.get('config', {}).get('files', []))}")
    logger.info(f"Question type: {type(body.get('question', None))}")

    # Log the first few files
    if 'config' in body and 'files' in body['config']:
        logger.info(f"First few files: {body['config']['files'][:5]}")

    # Check if the question is empty or missing
    if not body.get("question") or not body.get("question").strip():
        logger.warning("Empty question detected, returning error response")
        error_response = json.dumps({
            "error": "validation_error",
            "detail": "Please provide a question to continue."
        })

        # Return a properly formatted SSE response with the error
        async def error_stream():
            # Send the error message
            yield f"data: {error_response}\n\n"
            # Wait a moment to ensure the client receives it
            await asyncio.sleep(0.1)
            # Send an end message
            yield "data: [DONE]\n\n"

        return StreamingResponse(
            error_stream(),
            media_type="text/event-stream",
            headers={"Cache-Control": "no-cache"}
        )
    try:
        # Check for empty question
        if not body.get("question") or not body.get("question").strip():
            logger.warning("Empty question detected in stream request")
            # Return a friendly error message
            return StreamingResponse(
                iter([f'data: {json.dumps({"error": "validation_error", "detail": "Please enter a question"})}' + '\n\n']),
                media_type="text/event-stream",
                headers={"Cache-Control": "no-cache"}
            )
            
        # Check for empty messages in chat history
        if "chat_history" in body:
            cleaned_history = []
            for pair in body["chat_history"]:
                try:
                    if not isinstance(pair, (list, tuple)) or len(pair) != 2:
                        logger.warning(f"Invalid chat history pair format: {pair}")
                        continue
                        
                    human, ai = pair
                    if not isinstance(human, str) or not isinstance(ai, str):
                        logger.warning(f"Non-string message in pair: human={type(human)}, ai={type(ai)}")
                        continue
                        
                    if human.strip() and ai.strip():
                        cleaned_history.append((human.strip(), ai.strip()))
                    else:
                        logger.warning(f"Empty message in pair: {pair}")
                except Exception as e:
                    logger.error(f"Error processing chat history pair: {str(e)}")
            
            logger.debug(f"Cleaned chat history from {len(body['chat_history'])} to {len(cleaned_history)} pairs")
            body["chat_history"] = cleaned_history
            logger.debug(f"Cleaned chat history: {json.dumps(cleaned_history)}")
            
        logger.info("Starting stream endpoint with body size: %d", len(str(body)))
        # Define the streaming response with proper error handling
        async def error_handled_stream():
            response = None
            try:
                # Convert to ChatPromptValue before streaming
                if isinstance(body, dict) and "messages" in body:
                    from langchain_core.prompt_values import ChatPromptValue
                    from langchain_core.messages import HumanMessage
                    body["messages"] = [HumanMessage(content=msg) for msg in body["messages"]]
                    body = ChatPromptValue(messages=body["messages"])
                # Create the iterator inside the error handling context
                iterator = agent_executor.astream_log(body)
                async for chunk in iterator:
                    logger.info("Processing chunk: %s",
                              chunk if isinstance(chunk, dict) else chunk[:200] + "..." if len(chunk) > 200 else chunk)
                    if isinstance(chunk, dict) and "error" in chunk:
                        # Format error as SSE message
                        yield f"data: {json.dumps(chunk)}\n\n"
                        # Update file state before returning
                        update_and_return(body)
                        logger.info(f"Sent error message: {chunk}")
                        return
                    elif isinstance(chunk, Generation) and hasattr(chunk, 'text') and "quota_exceeded" in chunk.text:
                        yield f"data: {chunk.text}\n\n"
                        update_and_return(body)
                        return
                    else:
                        try:
                            yield chunk
                            await response.flush()
                        except EventStreamError as e:
                            if "validationException" in str(e):
                                error_msg = {
                                    "error": "validation_error",
                                    "detail": "Selected content is too large for the model. Please reduce the number of files."
                                }
                                yield f"data: {json.dumps(error_msg)}\n\n"
                                update_and_return(body)
                                await response.flush()
                                logger.info("Sent EventStreamError message: %s", error_msg)
                                return
                        except ChatGoogleGenerativeAIError as e:
                            if "token count" in str(e):
                                error_msg = {
                                    "error": "validation_error",
                                    "detail": "Selected content is too large for the model. Please reduce the number of files."
                                }
                                yield f"data: {json.dumps(error_msg)}\n\n"
                                update_and_return(body)
                                await response.flush()
                                logger.info("Sent token limit error message: %s", error_msg)
                                return
            except ResourceExhausted as e:
                error_msg = {
                    "error": "quota_exceeded",
                    "detail": "API quota has been exceeded. Please try again in a few minutes."
                }
                yield f"data: {json.dumps(error_msg)}\n\n"
                update_and_return(body)
                logger.error(f"Caught ResourceExhausted error: {str(e)}")
                return
            except EventStreamError as e:
                if "validationException" in str(e):
                    error_msg = {
                        "error": "validation_error",
                        "detail": "Selected content is too large for the model. Please reduce the number of files."
                    }
                    yield f"data: {json.dumps(error_msg)}\n\n"
                    update_and_return(body)
                    await response.flush()
                    return
                raise
            finally:
                update_and_return(body)
        return StreamingResponse(error_handled_stream(), media_type="text/event-stream", headers={"Cache-Control": "no-cache"})
    except Exception as e:
        logger.error(f"Error in stream endpoint: {str(e)}")
        error_msg = {"error": "stream_error", "detail": str(e)}
        logger.error(f"Sending error response: {error_msg}")
        update_and_return(body)
        return StreamingResponse(iter([f"data: {json.dumps(error_msg)}\n\n"]), media_type="text/event-stream", headers={"Cache-Control": "no-cache"})
        


@app.get("/")
async def root(request: Request):
    return templates.TemplateResponse("index.html", {
        "request": request,
        "diff_view_type": os.environ.get("ZIYA_DIFF_VIEW_TYPE", "unified")
    })


@app.get("/debug")
async def debug(request: Request):
   return templates.TemplateResponse("index.html", {"request": request})

@app.get("/favicon.ico", include_in_schema=False)
async def favicon():
    return FileResponse('../templates/favicon.ico')


# Cache for folder structure with timestamp
_folder_cache = {'timestamp': 0, 'data': None}

def get_folder_structure(directory: str, ignored_patterns: List[Tuple[str, str]], max_depth: int) -> Dict[str, Any]:
    should_ignore_fn = parse_gitignore_patterns(ignored_patterns)

    def count_tokens(file_path: str) -> int:
        try:
            # Skip binary files by extension
            binary_extensions = {
                '.pyc', '.pyo', '.ico', '.png', '.jpg', '.jpeg', '.gif', '.svg',
                '.core', '.bin', '.exe', '.dll', '.so', '.dylib', '.class',
                '.pyd', '.woff', '.woff2', '.ttf', '.eot'
            }

            if any(file_path.endswith(ext) for ext in binary_extensions):
                logger.debug(f"Skipping binary file by extension: {file_path}")
                return 0

            # Try to detect if file is binary by reading first few bytes
            with open(file_path, 'rb') as file:
                content_bytes = file.read(1024)
                if b'\x00' in content_bytes:  # Binary file detection
                    return 0

            # If not binary, read as text
            with open(file_path, 'r', encoding='utf-8') as file:
                content = file.read()
                return len(tiktoken.get_encoding("cl100k_base").encode(content))
        except (UnicodeDecodeError, IOError) as e:
            logger.debug(f"Skipping binary or unreadable file {file_path}: {str(e)}")
            return 0 # Skip files that can't be read as text

    def get_structure(current_dir: str, current_depth: int):
        if current_depth > max_depth:
            return None

        current_structure = {}
        for entry in os.listdir(current_dir):
            if entry.startswith('.'):  # Skip hidden files/folders
                continue
            entry_path = os.path.join(current_dir, entry)
            if os.path.islink(entry_path):  # Skip symbolic links
                continue
            if os.path.isdir(entry_path):
                if not should_ignore_fn(entry_path):
                    sub_structure = get_structure(entry_path, current_depth + 1)
                    if sub_structure is not None:
                        token_count = sum(sub_structure[key]['token_count'] for key in sub_structure)
                        current_structure[entry] = {'token_count': token_count, 'children': sub_structure}
            else:
                if not should_ignore_fn(entry_path):
                    token_count = count_tokens(entry_path)
                    current_structure[entry] = {'token_count': token_count}

        return current_structure

    folder_structure = get_structure(directory, 1)
    return folder_structure

def get_cached_folder_structure(directory: str, ignored_patterns: List[Tuple[str, str]], max_depth: int) -> Dict[str, Any]:
    current_time = time.time()
    cache_age = current_time - _folder_cache['timestamp']

    # Refresh cache if older than 10 seconds
    if _folder_cache['data'] is None or cache_age > 10:
        _folder_cache['data'] = get_folder_structure(directory, ignored_patterns, max_depth)
        _folder_cache['timestamp'] = current_time
        logger.info("Refreshed folder structure cache")

    return _folder_cache['data']

@app.get("/api/folders")
async def get_folders():
    # pydevd_pycharm.settrace('localhost', port=59939, stdoutToServer=True, stderrToServer=True)
    user_codebase_dir = os.environ["ZIYA_USER_CODEBASE_DIR"]
    max_depth = int(os.environ.get("ZIYA_MAX_DEPTH"))
    ignored_patterns: List[Tuple[str, str]] = get_ignored_patterns(user_codebase_dir)
    return get_cached_folder_structure(user_codebase_dir, ignored_patterns, max_depth)

@app.get('/api/default-included-folders')
def get_model_id():
    return {'defaultIncludedFolders': []}

@app.get('/api/current-model')
def get_current_model():
    """Get detailed information about the currently active model."""
    logger.info(
        "Current model info request: %s",
        {   'model_id': model.model_id,
            'endpoint': os.environ.get("ZIYA_ENDPOINT", "bedrock")
        })

    # Get actual model settings
    model_kwargs = {}
    if hasattr(model, 'model') and hasattr(model.model, 'model_kwargs'):
        model_kwargs = model.model.model_kwargs
    elif hasattr(model, 'model_kwargs'):
        model_kwargs = model.model_kwargs

    logger.info("Current model configuration:")
    logger.info(f"  Model ID: {model.model_id}")
    logger.info(f"  Temperature: {model_kwargs.get('temperature', 'Not set')} (env: {os.environ.get('ZIYA_TEMPERATURE', 'Not set')})")
    logger.info(f"  Top K: {model_kwargs.get('top_k', 'Not set')} (env: {os.environ.get('ZIYA_TOP_K', 'Not set')})")
    logger.info(f"  Max tokens: {model_kwargs.get('max_tokens', 'Not set')} (env: {os.environ.get('ZIYA_MAX_OUTPUT_TOKENS', 'Not set')})")
    logger.info(f"  Thinking mode: {os.environ.get('ZIYA_THINKING_MODE', 'Not set')}")
        
<<<<<<< HEAD
=======

>>>>>>> 8ae3ed14
    return {
        'model_id': model.model_id,
        'endpoint': os.environ.get("ZIYA_ENDPOINT", "bedrock"),
        'settings': {
            'temperature': model_kwargs.get('temperature', 
                float(os.environ.get("ZIYA_TEMPERATURE", 0.3))),
            'max_output_tokens': model_kwargs.get('max_tokens',
                int(os.environ.get("ZIYA_MAX_OUTPUT_TOKENS", 4096))),
            'top_k': model_kwargs.get('top_k',
                int(os.environ.get("ZIYA_TOP_K", 15))),
            'thinking_mode': os.environ.get("ZIYA_THINKING_MODE") == "1"
<<<<<<< HEAD
=======

>>>>>>> 8ae3ed14
        }
    }

@app.get('/api/model-id')
def get_model_id():
    if os.environ.get("ZIYA_ENDPOINT") == "google":
        model_name = os.environ.get("ZIYA_MODEL", "gemini-pro")
        return {'model_id': model_name}
    elif os.environ.get("ZIYA_MODEL"):
        return {'model_id': os.environ.get("ZIYA_MODEL")}
    else:
        # Bedrock
        return {'model_id': model.model_id.split(':')[0].split('/')[-1]}
        
@app.post('/api/set-model')
async def set_model(request: SetModelRequest):
    """Set the active model for the current endpoint."""
    try:
        model_id = request.model_id
        if not model_id:
            logger.error("Empty model ID provided")
            raise HTTPException(status_code=400, detail="Model ID is required")

        # Update environment variable
        os.environ["ZIYA_MODEL"] = model_id
        logger.info(f"Setting model to: {model_id}")
        
        # Reinitialize the model
        try:
            logger.info(f"Reinitializing model with ID: {model_id}")
            new_model = ModelManager.initialize_model(force_reinit=True)
            new_model.model_id = model_id  # Ensure model ID is set correctly
            
            # Update the global model instance
            global model
            model = RetryingChatBedrock(new_model)
            
<<<<<<< HEAD
=======

>>>>>>> 8ae3ed14
            return {"status": "success", "model": model_id}
        except Exception as e:
            logger.error(f"Failed to initialize model: {str(e)}")
            raise HTTPException(status_code=500, detail=f"Failed to initialize model: {str(e)}")
            
    except Exception as e:
        raise HTTPException(status_code=500, detail=str(e))

@app.get('/api/available-models')
def get_available_models():
    """Get list of available models for the current endpoint."""
    endpoint = os.environ.get("ZIYA_ENDPOINT", "bedrock")
    try:
        models = []
        for name, config in ModelManager.MODEL_CONFIGS[endpoint].items():
            models.append({
                "id": config["model_id"],
                "name": name
            })
        return models
    except Exception as e:
        raise HTTPException(status_code=500, detail=str(e))
        return {'model_id': model.model_id.split(':')[0].split('/')[-1]}

@app.get('/api/model-capabilities')
def get_model_capabilities(model: str = None):
    """Get the capabilities of the current model."""
    endpoint = os.environ.get("ZIYA_ENDPOINT", "bedrock")
    # If model parameter is provided, get capabilities for that model
    # Otherwise use current model
    model_name = model if model else os.environ.get("ZIYA_MODEL")
    
    try:
        model_config = ModelManager.get_model_config(endpoint, model_name)
        capabilities = {
            "supports_thinking": model_config.get("supports_thinking", False),
            "max_output_tokens": model_config.get("max_output_tokens", 4096),
            "temperature_range": {"min": 0, "max": 1, "default": model_config.get("temperature", 0.3)},
            "top_k_range": {"min": 0, "max": 500, "default": model_config.get("top_k", 15)} if endpoint == "bedrock" else None
        }
        return capabilities
    except Exception as e:
        logger.error(f"Error getting model capabilities: {str(e)}")
        return {"error": str(e)}

class ApplyChangesRequest(BaseModel):
    diff: str
    filePath: str

class ModelSettingsRequest(BaseModel):
    temperature: float = Field(default=0.3, ge=0, le=1)
    top_k: int = Field(default=15, ge=0, le=500)
    max_output_tokens: int = Field(default=4096, ge=1, le=128000)
    thinking_mode: bool = Field(default=False)


class TokenCountRequest(BaseModel):
    text: str

def count_tokens_fallback(text: str) -> int:
    """Fallback methods for counting tokens when primary method fails."""
    try:
        os.environ["TOKENIZERS_PARALLELISM"] = "false"
        # First try using tiktoken directly with cl100k_base (used by Claude)
        encoding = tiktoken.get_encoding("cl100k_base")
        return len(encoding.encode(text))
    except Exception as e:
        logger.warning(f"Tiktoken fallback failed: {str(e)}")
        try:
            # Simple approximation based on whitespace-split words
            # Multiply by 1.3 as tokens are typically fewer than words
            return int(len(text.split()) * 1.3)
        except Exception as e:
            logger.error(f"All token counting methods failed: {str(e)}")
            # Return character count divided by 4 as very rough approximation
            return int(len(text) / 4)

@app.post('/api/token-count')
async def count_tokens(request: TokenCountRequest) -> Dict[str, int]:
    try:
        token_count = 0
        method_used = "unknown"

        try:
            # Try primary method first
            token_count = model.get_num_tokens(request.text)
            method_used = "primary"
        except AttributeError:
            # If primary method fails, use fallback
            logger.warning("Primary token counting method unavailable, using fallback")
            token_count = count_tokens_fallback(request.text)
            method_used = "fallback"
        except Exception as e:
            logger.error(f"Unexpected error in primary token counting: {str(e)}")
            token_count = count_tokens_fallback(request.text)
            method_used = "fallback"

        logger.info(f"Counted {token_count} tokens using {method_used} method for text length {len(request.text)}")
        return {"token_count": token_count}
    except Exception as e:
        logger.error(f"Error counting tokens: {str(e)}", exc_info=True)
        # Return 0 in case of error to avoid breaking the frontend
        return {"token_count": 0}

@app.post('/api/model-settings')
async def update_model_settings(settings: ModelSettingsRequest):
    global model
    try:
        # Log the requested settings
        logger.info(f"Requested model settings update:")
        logger.info(f"  Temperature: {settings.temperature}")
        logger.info(f"  Top K: {settings.top_k}")
        logger.info(f"  Max Output Tokens: {settings.max_output_tokens}")
        logger.info(f"  Thinking Mode: {settings.thinking_mode}")

<<<<<<< HEAD
=======

>>>>>>> 8ae3ed14
        # Store settings in environment variables for the agent to use
        os.environ["ZIYA_TEMPERATURE"] = str(settings.temperature)
        os.environ["ZIYA_TOP_K"] = str(settings.top_k)
        os.environ["ZIYA_MAX_OUTPUT_TOKENS"] = str(settings.max_output_tokens)
        os.environ["ZIYA_THINKING_MODE"] = "1" if settings.thinking_mode else "0"
        
        # Update the model's kwargs directly
        if hasattr(model, 'model'):
            # For wrapped models (e.g., RetryingChatBedrock)
            if hasattr(model.model, 'model_kwargs'):
                model.model.model_kwargs.update({
                    'temperature': settings.temperature,
                    'top_k': settings.top_k,
                    'max_tokens': settings.max_output_tokens
                })
        elif hasattr(model, 'model_kwargs'):
            # For direct model instances
            model.model_kwargs.update({
                'temperature': settings.temperature,
                'top_k': settings.top_k,
                'max_tokens': settings.max_output_tokens
            })
            
        # Force model reinitialization to apply new settings
        from app.agents.models import ModelManager
        model = ModelManager.initialize_model(force_reinit=True)
        model.model_id = os.environ.get("ZIYA_MODEL", model.model_id)

        # Get the model's current settings for verification
        model_kwargs = {}
        if hasattr(model, 'model') and hasattr(model.model, 'model_kwargs'):
            model_kwargs = model.model.model_kwargs
        elif hasattr(model, 'model_kwargs'):
            model_kwargs = model.model_kwargs

        logger.info("Current model settings after update:")
        logger.info(f"  Model kwargs temperature: {model_kwargs.get('temperature', 'Not set')}")
        logger.info(f"  Model kwargs top_k: {model_kwargs.get('top_k', 'Not set')}")
        logger.info(f"  Model kwargs max_tokens: {model_kwargs.get('max_tokens', 'Not set')}")
        logger.info(f"  Environment ZIYA_THINKING_MODE: {os.environ.get('ZIYA_THINKING_MODE')}")

        return {
            'status': 'success',
            'message': 'Model settings updated',
            'settings': model_kwargs
        }
    except Exception as e:
        logger.error(f"Error updating model settings: {str(e)}", exc_info=True)
<<<<<<< HEAD
=======

>>>>>>> 8ae3ed14
        raise HTTPException(
            status_code=500,
            detail=f"Error updating model settings: {str(e)}"
        )

@app.post('/api/apply-changes')
async def apply_changes(request: ApplyChangesRequest):
    try:
        logger.info(f"Received request to apply changes to file: {request.filePath}")
        logger.info(f"Diff content: \n{request.diff}")

        user_codebase_dir = os.environ.get("ZIYA_USER_CODEBASE_DIR")
        if not user_codebase_dir:
            raise ValueError("ZIYA_USER_CODEBASE_DIR environment variable is not set")

        file_path = os.path.join(user_codebase_dir, request.filePath)
        use_git_to_apply_code_diff(request.diff, file_path)
        return {'status': 'success', 'message': 'Changes applied successfully'}
    except Exception as e:
        error_msg = str(e)
        if isinstance(e, PatchApplicationError):
            details = e.details
            logger.error(f"Patch application failed:")
            logger.error(f"  Patch command error: {details.get('patch_error', 'N/A')}")
            logger.error(f"  Git apply error: {details.get('git_error', 'N/A')}")
            logger.error(f"  Analysis: {json.dumps(details.get('analysis', {}), indent=2)}")

            status = details.get('status', 'error')
            if status == 'success':
                return JSONResponse(status_code=200, content={
                    'status': 'success',
                    'message': 'Changes applied successfully',
                    'details': details
                })
            elif status == 'partial':
                return JSONResponse(status_code=207, content={
                    'status': 'partial',
                    'message': str(e),
                    'details': details
                })
            elif status == 'error':
                error_type = details.get('type', 'unknown')
                if error_type == 'no_hunks':
                    status_code = 400  # Bad Request
                elif error_type == 'invalid_count':
                    status_code = 500  # Internal Server Error
                else:
                    status_code = 422  # Unprocessable Entity

                raise HTTPException(status_code=status_code, detail={
                    'status': 'error',
                    'message': str(e),
                    'details': details
                })
        logger.error(f"Error applying changes: {error_msg}")
        raise HTTPException(
            status_code=500,
            detail={
                'status': 'error',
                'message': f"Unexpected error: {str(e)}"
            }
        )

if __name__ == "__main__":
    uvicorn.run(app, host="0.0.0.0", port=DEFAULT_PORT)<|MERGE_RESOLUTION|>--- conflicted
+++ resolved
@@ -517,10 +517,7 @@
     logger.info(f"  Max tokens: {model_kwargs.get('max_tokens', 'Not set')} (env: {os.environ.get('ZIYA_MAX_OUTPUT_TOKENS', 'Not set')})")
     logger.info(f"  Thinking mode: {os.environ.get('ZIYA_THINKING_MODE', 'Not set')}")
         
-<<<<<<< HEAD
-=======
-
->>>>>>> 8ae3ed14
+
     return {
         'model_id': model.model_id,
         'endpoint': os.environ.get("ZIYA_ENDPOINT", "bedrock"),
@@ -532,10 +529,7 @@
             'top_k': model_kwargs.get('top_k',
                 int(os.environ.get("ZIYA_TOP_K", 15))),
             'thinking_mode': os.environ.get("ZIYA_THINKING_MODE") == "1"
-<<<<<<< HEAD
-=======
-
->>>>>>> 8ae3ed14
+
         }
     }
 
@@ -573,10 +567,6 @@
             global model
             model = RetryingChatBedrock(new_model)
             
-<<<<<<< HEAD
-=======
-
->>>>>>> 8ae3ed14
             return {"status": "success", "model": model_id}
         except Exception as e:
             logger.error(f"Failed to initialize model: {str(e)}")
@@ -692,10 +682,6 @@
         logger.info(f"  Max Output Tokens: {settings.max_output_tokens}")
         logger.info(f"  Thinking Mode: {settings.thinking_mode}")
 
-<<<<<<< HEAD
-=======
-
->>>>>>> 8ae3ed14
         # Store settings in environment variables for the agent to use
         os.environ["ZIYA_TEMPERATURE"] = str(settings.temperature)
         os.environ["ZIYA_TOP_K"] = str(settings.top_k)
@@ -744,10 +730,6 @@
         }
     except Exception as e:
         logger.error(f"Error updating model settings: {str(e)}", exc_info=True)
-<<<<<<< HEAD
-=======
-
->>>>>>> 8ae3ed14
         raise HTTPException(
             status_code=500,
             detail=f"Error updating model settings: {str(e)}"
