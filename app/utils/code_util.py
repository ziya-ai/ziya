--- conflicted
+++ resolved
@@ -634,7 +634,6 @@
             f"Successfully applied forced-hybrid diff (with exceptions on mismatch) to {file_path}. "
             f"Wrote {len(final_lines)} lines."
         )
-<<<<<<< HEAD
 
 def is_hunk_already_applied(file_lines: List[str], hunk: Dict[str, Any], pos: int) -> bool:
     """
@@ -697,70 +696,6 @@
     if changes_needed > 0:
         return False
 
-=======
-
-def is_hunk_already_applied(file_lines: List[str], hunk: Dict[str, Any], pos: int) -> bool:
-    """
-    Check if a hunk has already been applied at the given position.
-    Returns True only if ALL changes in the hunk are already present.
-    Checks if the target state matches exactly.
-    """
-    if pos >= len(file_lines):
-        logger.debug(f"Position {pos} beyond file length {len(file_lines)}")
-        return False
-
-    # Get the lines we're working with
-    window_size = max(len(hunk['old_block']), len(hunk['new_lines']))
-    available_lines = file_lines[pos:pos + window_size]
-
-    # Count actual changes needed (excluding context lines)
-    changes_needed = 0
-    changes_found = 0
-
-    # Map of line positions to their expected states
-    expected_states = {}
-    
-    for old_line, new_line in zip_longest(hunk['old_block'], hunk['new_lines'], fillvalue=None):
-        if old_line != new_line:
-            changes_needed += 1
-            
-    # Check each line in the window
-    for i, actual_line in enumerate(available_lines):
-        if i < len(hunk['new_lines']):
-            new_line = hunk['new_lines'][i]
-            old_line = hunk['old_block'][i] if i < len(hunk['old_block']) else None
-            
-            # Line matches target state
-            if actual_line.rstrip() == new_line.rstrip():
-                changes_found += 1
-                continue
-                
-            # Line matches original state and needs change
-            if old_line and actual_line.rstrip() == old_line.rstrip():
-                # This is a line that still needs changing
-                continue
-                
-            # Line doesn't match either state
-            return False
-
-    # Calculate what percentage of changes are already applied
-    if changes_needed > 0 and changes_found > 0:
-        applied_ratio = changes_found / changes_needed
-        logger.debug(f"Hunk changes: needed={changes_needed}, found={changes_found}, ratio={applied_ratio:.2f}")
-
-        # Consider it applied if we found all changes
-        if applied_ratio >= 1.0:  # Must match exactly, or have all needed changes+
-            logger.debug(f"All changes already present at pos {pos}")
-            return True
-        elif applied_ratio > 0:
-            logger.debug(f"Partial changes found ({applied_ratio:.2f}) - will apply remaining changes")
-            return False
-
-    # If we get here, no changes were found
-    if changes_needed > 0:
-        return False
-
->>>>>>> a7872b47
     # Default case - nothing to apply
     logger.debug("No changes needed")
     return True
@@ -1307,8 +1242,6 @@
             raise PatchApplicationError(str(e), {"status": "error", "type": "difflib_error"})
 
     results = {"succeeded": [], "already_applied": [], "failed": []}
-<<<<<<< HEAD
-=======
 
     # Read original content before any modifications
     try:
@@ -1316,19 +1249,8 @@
             original_content = f.read()
     except FileNotFoundError:
         original_content = ""
->>>>>>> a7872b47
-
-    # Read original content before any modifications
+
     try:
-<<<<<<< HEAD
-        with open(file_path, 'r', encoding='utf-8') as f:
-            original_content = f.read()
-    except FileNotFoundError:
-        original_content = ""
-
-    try:
-=======
->>>>>>> a7872b47
         # Check if file exists before attempting patch
         if not os.path.exists(file_path) and not is_new_file_creation(diff_lines):
             raise PatchApplicationError(f"Target file does not exist: {file_path}", {
@@ -1396,7 +1318,6 @@
             )
 
             # Actually write the successful changes
-<<<<<<< HEAD
             if "misordered hunks" in patch_result.stderr:
                 logger.warning("Patch reported misordered hunks - falling back to difflib")
                 # Skip to difflib application
@@ -1406,11 +1327,7 @@
                 logger.info("Successfully applied some hunks with patch, writing changes")
                 # Verify changes were actually written
                 changes_written = True
-=======
-            if patch_result.returncode == 0:
-                logger.info("Successfully applied some hunks with patch, writing changes")
-                # No need to do anything else as patch has written the changes
->>>>>>> a7872b47
+
             else:
                 logger.warning("Patch application had mixed results")
 
