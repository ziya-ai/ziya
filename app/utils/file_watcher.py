import os
import time
import threading
from typing import Dict, Set, Optional, Callable
from watchdog.observers import Observer
from watchdog.events import FileSystemEventHandler, FileSystemEvent
from app.utils.logging_utils import logger
from app.utils.file_state_manager import FileStateManager
from app.utils.file_utils import read_file_content, is_processable_file
from app.utils.gitignore_parser import parse_gitignore_patterns
from app.utils.directory_util import get_ignored_patterns

class FileChangeHandler(FileSystemEventHandler):
    """Handler for file system events to update file state manager."""
    
    def __init__(self, file_state_manager: FileStateManager, base_dir: str, cache_invalidation_callback: Optional[Callable] = None):
        self.file_state_manager = file_state_manager
        self.base_dir = os.path.abspath(base_dir)
        self.cache_invalidation_callback = cache_invalidation_callback
        # Track modified files to avoid duplicate events
        self.recently_modified: Dict[str, float] = {}
        # Debounce period in seconds - increased for rapid editor saves
<<<<<<< HEAD
        self.debounce_period = 1.0  # Reduced to be more responsive
        # Track recent events for better debouncing
        self.recent_events: Dict[str, float] = {}
        # Track atomic write sequences (delete -> create -> modify)
        self.atomic_write_sequences: Dict[str, Dict[str, float]] = {}
=======
        self.debounce_period = 2.0
        # Track recent events for better debouncing
        self.recent_events: Dict[str, float] = {}
>>>>>>> f0f82e25
        # Cache invalidation debouncing
        self.last_cache_invalidation = 0
        
        # Initialize gitignore patterns
        self.ignored_patterns = get_ignored_patterns(self.base_dir)
        self.should_ignore_fn = parse_gitignore_patterns(self.ignored_patterns)
        logger.info(f"FileChangeHandler initialized with {len(self.ignored_patterns)} gitignore patterns")
    
    def _is_editor_temp_file(self, path: str) -> bool:
        """Check if file is a temporary editor file."""
        basename = os.path.basename(path)
        # Vi/Vim temp files
        if basename.endswith('~') or basename.startswith('.') and basename.endswith('.swp'):
            return True
        # Vi numbered temp files (like 4913)
        if basename.isdigit():
            return True
        # Emacs temp files
        if basename.startswith('#') and basename.endswith('#'):
            return True
        # Python atomic write temp files (e.g., file.pyc.4347779232)
        if '.pyc.' in basename and basename.split('.pyc.')[1].isdigit():
            return True
        # __pycache__ directory files
        if '__pycache__' in path:
            return True
        return False
        
    def _should_ignore_path(self, abs_path: str) -> bool:
        """Check if a path should be ignored based on gitignore patterns."""
        try:
            # Check if the path itself should be ignored
            if self.should_ignore_fn(abs_path):
                return True
            
            # Also check if any parent directory should be ignored
            parent_dir = os.path.dirname(abs_path)
            while parent_dir and parent_dir != self.base_dir and len(parent_dir) > len(self.base_dir):
                if self.should_ignore_fn(parent_dir):
                    return True
                parent_dir = os.path.dirname(parent_dir)
            
            return False
        except Exception as e:
            logger.warning(f"Error checking if path should be ignored: {abs_path}, {str(e)}")
            return False
            
    def _should_process_event(self, rel_path: str, event_type: str) -> bool:
        """Check if we should process this event based on debouncing."""
        current_time = time.time()
        event_key = f"{rel_path}:{event_type}"
        
        # Handle atomic write sequences - suppress delete/create events if modify follows quickly
        if event_type in ['deleted', 'created']:
            if rel_path not in self.atomic_write_sequences:
                self.atomic_write_sequences[rel_path] = {}
            
            self.atomic_write_sequences[rel_path][event_type] = current_time
            
            # If we see delete -> create -> modify sequence within 0.5 seconds, suppress delete and create
            if event_type == 'deleted':
                # Start tracking this potential atomic write
                return False  # Don't log delete events - wait to see if it's atomic
            elif event_type == 'created':
                # Check if this follows a recent delete
                delete_time = self.atomic_write_sequences[rel_path].get('deleted', 0)
                if current_time - delete_time < 0.5:
                    # This is likely an atomic write - suppress the create event too
                    return False
        
        # For modify events, always process but clean up atomic write tracking
        if event_type == 'modified':
            # Clean up old atomic write tracking for this file
            if rel_path in self.atomic_write_sequences:
                # Check if this was part of an atomic write sequence
                sequence = self.atomic_write_sequences[rel_path]
                was_atomic_write = ('deleted' in sequence and 'created' in sequence and 
                                  current_time - sequence.get('created', 0) < 0.5)
                del self.atomic_write_sequences[rel_path]
                # Log that this was an atomic write for debugging
                if was_atomic_write:
                    logger.debug(f"Detected atomic write sequence for {rel_path}")
            
        if event_key in self.recent_events:
            if current_time - self.recent_events[event_key] < self.debounce_period:
                return False
        
        self.recent_events[event_key] = current_time
        return True
        
    def _should_process_event(self, rel_path: str, event_type: str) -> bool:
        """Check if we should process this event based on debouncing."""
        current_time = time.time()
        event_key = f"{rel_path}:{event_type}"
        
        if event_key in self.recent_events:
            if current_time - self.recent_events[event_key] < self.debounce_period:
                return False
        
        self.recent_events[event_key] = current_time
        return True
        
    def on_modified(self, event: FileSystemEvent):
        """Handle file modification events."""
        if event.is_directory:
            return
            
        # Get the relative path from the base directory
        abs_path = os.path.abspath(event.src_path)
        if not abs_path.startswith(self.base_dir):
            return
            
        rel_path = os.path.relpath(abs_path, self.base_dir)
        
        # Skip editor temp files
        if self._is_editor_temp_file(abs_path):
            return
        
        # Skip non-processable files
        if not is_processable_file(abs_path):
            return
            
        # Skip files that match gitignore patterns
        if self._should_ignore_path(abs_path):
            logger.debug(f"Ignoring modified file (matches gitignore): {rel_path}")
            return
            
        # Enhanced debouncing
<<<<<<< HEAD
        should_process = self._should_process_event(rel_path, "modified")
        
        # Always log file updates immediately, regardless of debouncing
        is_in_context = any(
            rel_path in files 
            for conv_id, files in self.file_state_manager.conversation_states.items()
            if not conv_id.startswith('precision_')
        )
=======
        if not self._should_process_event(rel_path, "modified"):
            return
>>>>>>> f0f82e25
        
        context_status = " (in context)" if is_in_context else " (not in context)"
        logger.info(f"📝 File updated: {rel_path}{context_status}")
        
        if not should_process:
            return
        
        # Read the file content
        try:
            content = read_file_content(abs_path)
            if not content:
                if is_in_context:
                    logger.warning(f"Failed to read content from modified file: {rel_path}")
                return
                
            # Update all conversations that include this file
            self._update_conversations(rel_path, content)
            
<<<<<<< HEAD
            # Only invalidate cache if we actually updated conversations
            self._debounced_cache_invalidation()
            
=======
            self._debounced_cache_invalidation()
>>>>>>> f0f82e25
        except Exception as e:
            logger.error(f"Error processing modified file {rel_path}: {str(e)}")
    
    def on_created(self, event: FileSystemEvent):
        """Handle file creation events."""
        if event.is_directory:
            return
            
        # Get the relative path from the base directory
        abs_path = os.path.abspath(event.src_path)
        if not abs_path.startswith(self.base_dir):
            return
            
        rel_path = os.path.relpath(abs_path, self.base_dir)
        
        # Skip editor temp files
        if self._is_editor_temp_file(abs_path):
            return
        
        # Skip non-processable files
        if not is_processable_file(abs_path):
            return
            
        # Skip files that match gitignore patterns
        if self._should_ignore_path(abs_path):
            logger.debug(f"Ignoring created file (matches gitignore): {rel_path}")
            return
            
        if not self._should_process_event(rel_path, "created"):
            return
            
<<<<<<< HEAD
        # Check if this file is in any conversation context
        is_in_context = any(
            rel_path in files 
            for conv_id, files in self.file_state_manager.conversation_states.items()
            if not conv_id.startswith('precision_')
        )
        
        logger.info(f"File created: {rel_path}" + (" (in context)" if is_in_context else ""))
=======
        logger.info(f"File created: {rel_path}")
>>>>>>> f0f82e25
        
        self._debounced_cache_invalidation()
    
    def on_deleted(self, event: FileSystemEvent):
        """Handle file deletion events."""
        if event.is_directory:
            return
            
        # Get the relative path from the base directory
        abs_path = os.path.abspath(event.src_path)
        if not abs_path.startswith(self.base_dir):
            return
            
        rel_path = os.path.relpath(abs_path, self.base_dir)
        
        # Skip editor temp files
<<<<<<< HEAD
        abs_path = os.path.abspath(event.src_path)
        if not abs_path.startswith(self.base_dir):
            return
            
        rel_path = os.path.relpath(abs_path, self.base_dir)
        
        # Skip editor temp files
=======
>>>>>>> f0f82e25
        if self._is_editor_temp_file(abs_path):
            return
        
        # Skip files that match gitignore patterns
        if self._should_ignore_path(abs_path):
            logger.debug(f"Ignoring deleted file (matches gitignore): {rel_path}")
            return
            
        if not self._should_process_event(rel_path, "deleted"):
            return
            
<<<<<<< HEAD
        # Check if this file was in any conversation context
        was_in_context = any(
            rel_path in files 
            for conv_id, files in self.file_state_manager.conversation_states.items()
            if not conv_id.startswith('precision_')
        )
        
        logger.info(f"File deleted: {rel_path}" + (" (was in context)" if was_in_context else ""))
=======
        logger.info(f"File deleted: {rel_path}")
>>>>>>> f0f82e25
        
        self._debounced_cache_invalidation()
    
    def _debounced_cache_invalidation(self):
        """Call cache invalidation with debouncing to prevent excessive calls."""
        if not self.cache_invalidation_callback:
            return
            
        current_time = time.time()
        
        # Only call if enough time has passed since last call
<<<<<<< HEAD
        if current_time - self.last_cache_invalidation < 3.0:  # 3 second debounce
=======
        if current_time - self.last_cache_invalidation < 2.0:  # 2 second debounce
>>>>>>> f0f82e25
            return
            
        self.last_cache_invalidation = current_time
        self.cache_invalidation_callback()
    
    def _update_conversations(self, file_path: str, content: str):
        """Update all conversations that include this file."""
        # Periodically clean up temporary conversations (every 10 file changes)
        if not hasattr(self, '_update_count'):
            self._update_count = 0
        self._update_count += 1
        if self._update_count % 10 == 0:
            self.file_state_manager.cleanup_temporary_conversations()
        
<<<<<<< HEAD
=======
        # Find all conversations that include this file
>>>>>>> f0f82e25
        updated_conversations = []
        
        for conv_id, files in self.file_state_manager.conversation_states.items():
            # Skip temporary precision_ conversations
            if conv_id.startswith('precision_'):
                continue
                
            if file_path in files:
                # Update the file state
                changed_lines = self.file_state_manager.update_file_state(conv_id, file_path, content)
                if changed_lines:
                    updated_conversations.append(conv_id)
                    logger.debug(f"Updated file {file_path} in conversation {conv_id} with {len(changed_lines)} changed lines")
        
        if updated_conversations:
            logger.info(f"Updated {file_path} in {len(updated_conversations)} conversation{'s' if len(updated_conversations) > 1 else ''}")
            # Save the updated state
            self.file_state_manager._save_state()
            
            # Only invalidate cache when we actually updated conversations
            self._debounced_cache_invalidation()
        else:
            # Periodically clean up old atomic write tracking
            if not hasattr(self, '_last_cleanup') or time.time() - self._last_cleanup > 60:
                self.cleanup_old_atomic_sequences()
                self._last_cleanup = time.time()
            # Don't log or invalidate cache for files not in any conversations
                self.cleanup_old_atomic_sequences()
                self._last_cleanup = time.time()
            # Don't log or invalidate cache for files not in any conversations
    
    def cleanup_old_atomic_sequences(self):
        """Remove old atomic write sequence tracking entries."""
        current_time = time.time()
        to_remove = [
            path for path, events in self.atomic_write_sequences.items()
            if all(current_time - timestamp > 5.0 for timestamp in events.values())
        ]
        for path in to_remove:
            del self.atomic_write_sequences[path]


class FileWatcher:
    """Watches for file system changes and updates file state manager."""
    
    _instance = None
    _lock = threading.Lock()
    
    def __new__(cls):
        with cls._lock:
            if cls._instance is None:
                cls._instance = super(FileWatcher, cls).__new__(cls)
                cls._instance.initialized = False
        return cls._instance
    
    def initialize(self, file_state_manager: FileStateManager, base_dir: str, cache_invalidation_callback: Optional[Callable] = None):
        """Initialize the file watcher."""
        if self.initialized:
            return
            
        self.base_dir = os.path.abspath(base_dir)
        self.file_state_manager = file_state_manager
        self.event_handler = FileChangeHandler(file_state_manager, self.base_dir, cache_invalidation_callback)
        
        # Add a special handler for .gitignore files
        self.gitignore_handler = GitignoreChangeHandler(self.event_handler)
        
        self.observer = Observer()
        self.observer.schedule(self.event_handler, self.base_dir, recursive=True)
        self.observer.schedule(self.gitignore_handler, self.base_dir, recursive=True)
        self.observer.start()
        self.initialized = True
        
        logger.info(f"File watcher initialized for directory: {self.base_dir}")
    
    def stop(self):
        """Stop the file watcher."""
        if not self.initialized:
            return
            
        self.observer.stop()
        self.observer.join()
        self.initialized = False
        
        logger.info("File watcher stopped")


class GitignoreChangeHandler(FileSystemEventHandler):
    """Handler for .gitignore file changes to update ignore patterns."""
    
    def __init__(self, file_change_handler: FileChangeHandler):
        self.file_change_handler = file_change_handler
        self.debounce_period = 1.0
        self.last_refresh_time = 0
        
    def on_modified(self, event: FileSystemEvent):
        """Handle .gitignore file modification events."""
        if event.is_directory:
            return
            
        # Check if this is a .gitignore file
        if not os.path.basename(event.src_path) == '.gitignore':
            return
            
        # Debounce to avoid multiple refreshes
        current_time = time.time()
        if current_time - self.last_refresh_time < self.debounce_period:
            return
            
        self.last_refresh_time = current_time
        
        logger.info(f".gitignore file modified: {event.src_path}")
        self._refresh_gitignore_patterns()
    
    def on_created(self, event: FileSystemEvent):
        """Handle .gitignore file creation events."""
        if event.is_directory:
            return
            
        # Check if this is a .gitignore file
        if not os.path.basename(event.src_path) == '.gitignore':
            return
            
        logger.info(f".gitignore file created: {event.src_path}")
        self._refresh_gitignore_patterns()
    
    def _refresh_gitignore_patterns(self):
        """Refresh gitignore patterns in the file change handler."""
        try:
            base_dir = self.file_change_handler.base_dir
            self.file_change_handler.ignored_patterns = get_ignored_patterns(base_dir)
            self.file_change_handler.should_ignore_fn = parse_gitignore_patterns(self.file_change_handler.ignored_patterns)
            logger.info(f"Refreshed gitignore patterns: {len(self.file_change_handler.ignored_patterns)} patterns")
        except Exception as e:
            logger.error(f"Error refreshing gitignore patterns: {str(e)}")


# Singleton instance
_file_watcher = None

def get_file_watcher() -> FileWatcher:
    """Get the file watcher singleton instance."""
    global _file_watcher
    if _file_watcher is None:
        _file_watcher = FileWatcher()
    return _file_watcher


def initialize_file_watcher(file_state_manager: FileStateManager, base_dir: Optional[str] = None, cache_invalidation_callback: Optional[Callable] = None):
    """Initialize the file watcher with the given file state manager."""
    if base_dir is None:
        base_dir = os.environ.get("ZIYA_USER_CODEBASE_DIR", os.getcwd())
    
    watcher = get_file_watcher()
    watcher.initialize(file_state_manager, base_dir, cache_invalidation_callback)
    return watcher<|MERGE_RESOLUTION|>--- conflicted
+++ resolved
@@ -20,17 +20,11 @@
         # Track modified files to avoid duplicate events
         self.recently_modified: Dict[str, float] = {}
         # Debounce period in seconds - increased for rapid editor saves
-<<<<<<< HEAD
         self.debounce_period = 1.0  # Reduced to be more responsive
         # Track recent events for better debouncing
         self.recent_events: Dict[str, float] = {}
         # Track atomic write sequences (delete -> create -> modify)
         self.atomic_write_sequences: Dict[str, Dict[str, float]] = {}
-=======
-        self.debounce_period = 2.0
-        # Track recent events for better debouncing
-        self.recent_events: Dict[str, float] = {}
->>>>>>> f0f82e25
         # Cache invalidation debouncing
         self.last_cache_invalidation = 0
         
@@ -159,7 +153,6 @@
             return
             
         # Enhanced debouncing
-<<<<<<< HEAD
         should_process = self._should_process_event(rel_path, "modified")
         
         # Always log file updates immediately, regardless of debouncing
@@ -168,10 +161,6 @@
             for conv_id, files in self.file_state_manager.conversation_states.items()
             if not conv_id.startswith('precision_')
         )
-=======
-        if not self._should_process_event(rel_path, "modified"):
-            return
->>>>>>> f0f82e25
         
         context_status = " (in context)" if is_in_context else " (not in context)"
         logger.info(f"📝 File updated: {rel_path}{context_status}")
@@ -190,13 +179,9 @@
             # Update all conversations that include this file
             self._update_conversations(rel_path, content)
             
-<<<<<<< HEAD
             # Only invalidate cache if we actually updated conversations
             self._debounced_cache_invalidation()
             
-=======
-            self._debounced_cache_invalidation()
->>>>>>> f0f82e25
         except Exception as e:
             logger.error(f"Error processing modified file {rel_path}: {str(e)}")
     
@@ -228,7 +213,6 @@
         if not self._should_process_event(rel_path, "created"):
             return
             
-<<<<<<< HEAD
         # Check if this file is in any conversation context
         is_in_context = any(
             rel_path in files 
@@ -237,9 +221,6 @@
         )
         
         logger.info(f"File created: {rel_path}" + (" (in context)" if is_in_context else ""))
-=======
-        logger.info(f"File created: {rel_path}")
->>>>>>> f0f82e25
         
         self._debounced_cache_invalidation()
     
@@ -256,7 +237,6 @@
         rel_path = os.path.relpath(abs_path, self.base_dir)
         
         # Skip editor temp files
-<<<<<<< HEAD
         abs_path = os.path.abspath(event.src_path)
         if not abs_path.startswith(self.base_dir):
             return
@@ -264,8 +244,6 @@
         rel_path = os.path.relpath(abs_path, self.base_dir)
         
         # Skip editor temp files
-=======
->>>>>>> f0f82e25
         if self._is_editor_temp_file(abs_path):
             return
         
@@ -277,7 +255,6 @@
         if not self._should_process_event(rel_path, "deleted"):
             return
             
-<<<<<<< HEAD
         # Check if this file was in any conversation context
         was_in_context = any(
             rel_path in files 
@@ -286,9 +263,6 @@
         )
         
         logger.info(f"File deleted: {rel_path}" + (" (was in context)" if was_in_context else ""))
-=======
-        logger.info(f"File deleted: {rel_path}")
->>>>>>> f0f82e25
         
         self._debounced_cache_invalidation()
     
@@ -300,11 +274,7 @@
         current_time = time.time()
         
         # Only call if enough time has passed since last call
-<<<<<<< HEAD
         if current_time - self.last_cache_invalidation < 3.0:  # 3 second debounce
-=======
-        if current_time - self.last_cache_invalidation < 2.0:  # 2 second debounce
->>>>>>> f0f82e25
             return
             
         self.last_cache_invalidation = current_time
@@ -319,10 +289,6 @@
         if self._update_count % 10 == 0:
             self.file_state_manager.cleanup_temporary_conversations()
         
-<<<<<<< HEAD
-=======
-        # Find all conversations that include this file
->>>>>>> f0f82e25
         updated_conversations = []
         
         for conv_id, files in self.file_state_manager.conversation_states.items():
