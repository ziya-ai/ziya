--- conflicted
+++ resolved
@@ -488,7 +488,6 @@
                 fuzzy_initial_pos_search
             )
             
-<<<<<<< HEAD
             logger.debug(f"Hunk #{hunk_idx}: fuzzy_best_pos={fuzzy_best_pos}, fuzzy_initial_pos_search={fuzzy_initial_pos_search}, ratio={fuzzy_best_ratio:.3f}")
             
             # Simple fix for identical adjacent blocks: if fuzzy match is far from expected, be very conservative
@@ -524,8 +523,7 @@
                 fuzzy_best_pos = fuzzy_initial_pos_search
                 fuzzy_best_ratio = 0.8  # Higher confidence to ensure it passes the threshold
             
-=======
->>>>>>> b122e195
+
             # Store fuzzy match results for later use in indentation adaptation
             hunk_fuzzy_ratio = fuzzy_best_ratio  # Store for use in indentation adaptation
             
@@ -1048,7 +1046,6 @@
                         else:
                             corrected_new_lines.append(new_line + dominant_ending)
             
-<<<<<<< HEAD
             final_lines_with_endings[insert_pos:end_remove_pos] = corrected_new_lines
             logger.info(f"Hunk #{hunk_idx}: Applied indentation adaptation ({adaptation_type})")
         else:
@@ -1094,16 +1091,6 @@
                 for line in new_lines_content:
                     new_lines_with_endings.append(line + dominant_ending)
                 final_lines_with_endings[insert_pos:end_remove_pos] = new_lines_with_endings
-=======
-            final_lines_with_endings[remove_pos:end_remove_pos] = corrected_new_lines
-            logger.info(f"Hunk #{hunk_idx}: Applied indentation adaptation ({adaptation_type})")
-        else:
-            # Standard application
-            new_lines_with_endings = []
-            for line in new_lines_content:
-                new_lines_with_endings.append(line + dominant_ending)
-            final_lines_with_endings[remove_pos:end_remove_pos] = new_lines_with_endings
->>>>>>> b122e195
 
         # --- Update Offset ---
         # The actual number of lines removed might be different from actual_remove_count
