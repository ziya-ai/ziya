import glob
import os
import time
import threading
import signal
from typing import List, Tuple, Dict, Any, Optional
from app.utils.logging_utils import logger
import re

from app.utils.file_utils import is_binary_file, is_document_file, is_processable_file, read_file_content
from app.utils.logging_utils import logger
from app.utils.gitignore_parser import parse_gitignore_patterns

# Enhanced global cache for folder structure with directory modification tracking
_folder_cache = {
    'timestamp': 0, 
    'data': None, 
    'directory_mtime': 0
}

# Global progress tracking
_scan_progress = {"active": False, "progress": {}, "cancelled": False}

# Add new globals for background scanning
_scan_thread: Optional[threading.Thread] = None
_scan_lock = threading.Lock()
    
# Track visited directories to prevent infinite loops
_visited_directories = set()

def get_ignored_patterns(directory: str) -> List[Tuple[str, str]]:
    user_codebase_dir = os.environ.get("ZIYA_USER_CODEBASE_DIR", directory)
    
    # Check if we're using include-only mode
    include_only_dirs = os.environ.get("ZIYA_INCLUDE_ONLY_DIRS", "")
    if include_only_dirs:
        logger.info(f"Using include-only mode with patterns: {include_only_dirs}")
        # In include-only mode, we ignore everything except the specified directories/patterns
        # First, create a pattern that matches everything
        ignored_patterns: List[Tuple[str, str]] = [
            ("*", user_codebase_dir)  # Ignore everything by default
        ]
        
        # Then, for each specified directory or pattern, add a negation pattern
        for include_pattern in include_only_dirs.split(','):
            include_pattern = include_pattern.strip()
            if not include_pattern:
                continue
                
            # Check if this is a wildcard pattern (e.g., *.py)
            is_wildcard = '*' in include_pattern or '?' in include_pattern
            
            if is_wildcard:
                # For wildcard patterns, we need to handle them differently
                # The gitignore parser already supports wildcards with negation
                logger.info(f"Including files matching pattern: {include_pattern}")
                
                # Add negation pattern for the wildcard
                # In gitignore syntax, !*.py means "don't ignore Python files"
                ignored_patterns.append(("!" + include_pattern, user_codebase_dir))
                
                # If it's a file extension pattern like *.py, also include it in all subdirectories
                if include_pattern.startswith('*.'):
                    ignored_patterns.append(("!**/" + include_pattern, user_codebase_dir))
                    logger.info(f"Also including pattern in all subdirectories: **/{include_pattern}")
            else:
                # For directory/file paths, include the path and all its subdirectories
                logger.info(f"Including only: {include_pattern} and its subdirectories")
                ignored_patterns.append(("!" + include_pattern, user_codebase_dir))
                # Also explicitly include all subdirectories and files
                ignored_patterns.append(("!" + include_pattern + "/**", user_codebase_dir))
        
        # Return early - in include-only mode we don't use the standard exclusion patterns
        return ignored_patterns
    
    # Standard exclusion patterns (used when not in include-only mode)
    ignored_patterns: List[Tuple[str, str]] = [
        ("poetry.lock", user_codebase_dir),
        ("package-lock.json", user_codebase_dir),
        (".DS_Store", user_codebase_dir),
        (".git", user_codebase_dir),
        ("node_modules", user_codebase_dir),
        ("build", user_codebase_dir),
        ("dist", user_codebase_dir),
        ("__pycache__", user_codebase_dir),
        ("*.pyc", user_codebase_dir),
        (".venv", user_codebase_dir), # Common virtual environment folder
        ("venv", user_codebase_dir),  # Common virtual environment folder
        (".vscode", user_codebase_dir), # VSCode settings
        (".idea", user_codebase_dir),   # JetBrains IDE settings
    ]
    
    # Add additional exclude directories from environment variable if it exists
    additional_excludes = os.environ.get("ZIYA_ADDITIONAL_EXCLUDE_DIRS", "")
    if additional_excludes:
        logger.info(f"Processing additional excludes: {additional_excludes}")
        for pattern in additional_excludes.split(','):
            pattern = pattern.strip()
            if pattern:
                ignored_patterns.append((pattern, user_codebase_dir))
                logger.info(f"Added exclude pattern: {pattern}")
    
    logger.info(f"Total ignore patterns: {len(ignored_patterns)}")
    for pattern, base in ignored_patterns:
        logger.debug(f"Ignore pattern: {pattern} (base: {base})")

    def read_gitignore(path: str) -> List[Tuple[str, str]]:
        gitignore_patterns: List[Tuple[str, str]] = []
        try:
            with open(path, "r", encoding="utf-8") as f:
                for line_number, line in enumerate(f, 1):
                    line = line.strip()
                    if line and not line.startswith("#"):
                        try:
                            # Test if the pattern would create a valid regex
                            from app.utils.gitignore_parser import rule_from_pattern
                            test_rule = rule_from_pattern(line, base_path=os.path.dirname(path))
                            if test_rule:
                                gitignore_patterns.append((line, os.path.dirname(path)))
                        except re.error as e:
                            logger.warning(f"Skipping invalid gitignore pattern '{line}' in {path}:{line_number}: {e}")
        except FileNotFoundError:
            logger.debug(f".gitignore not found at {path}")
        except Exception as e:
            logger.warning(f"Error reading .gitignore at {path}: {e}")
        return gitignore_patterns

    def get_patterns_recursive(path: str) -> List[Tuple[str, str]]:
        patterns: List[Tuple[str, str]] = []
        gitignore_path = os.path.join(path, ".gitignore")
        if os.path.exists(gitignore_path):
            patterns.extend(read_gitignore(gitignore_path))
        
        for subdir in glob.glob(os.path.join(path, "*/")):
<<<<<<< HEAD
            # Skip symlinks to prevent infinite loops
            if os.path.islink(subdir.rstrip('/')):
                logger.debug(f"Skipping symlink directory: {subdir}")
=======
            # Skip directories with problematic characters that cause regex errors
            dir_name = os.path.basename(subdir.rstrip('/'))
            if '[' in dir_name or ']' in dir_name:
                logger.debug(f"Skipping directory with brackets: {subdir}")
>>>>>>> b122e195
                continue
            try:
                patterns.extend(get_patterns_recursive(subdir))
            except re.error as e:
                logger.warning(f"Skipping directory due to regex error: {subdir} - {e}")
<<<<<<< HEAD
                continue
=======
>>>>>>> b122e195

        return patterns

    root_gitignore_path = os.path.join(user_codebase_dir, ".gitignore")
    if os.path.exists(root_gitignore_path) and os.path.isfile(root_gitignore_path):
        ignored_patterns.extend(read_gitignore(root_gitignore_path))

    ignored_patterns.extend(get_patterns_recursive(directory))
    return ignored_patterns


def get_complete_file_list(user_codebase_dir: str, ignored_patterns: List[str], included_relative_dirs: List[str]) -> Dict[str, Dict]:
    should_ignore_fn = parse_gitignore_patterns(ignored_patterns)
    file_dict: Dict[str, Dict] = {}
    for pattern in included_relative_dirs:
        for root, dirs, files in os.walk(os.path.normpath(os.path.join(user_codebase_dir, pattern))):
            # Filter out ignored directories and hidden directories
            # Also filter out symlinks to prevent following them into ignored directories
            dirs[:] = [d for d in dirs 
                      if not should_ignore_fn(os.path.join(root, d)) 
                      and not d.startswith('.') 
                      and not os.path.islink(os.path.join(root, d))]

            for file in files:
                file_path = os.path.join(root, file)
                if not should_ignore_fn(file_path) and not is_binary_file(file_path) and not file.startswith('.'):
                    file_dict[file_path] = {}

    return file_dict

def is_image_file(file_path: str) -> bool:
    image_extensions = ['.jpg', '.jpeg', '.png', '.gif', '.bmp', '.svg', '.ico']
    return any(file_path.lower().endswith(ext) for ext in image_extensions)

# Define multipliers for different file types 
# These are calibrated to compensate for systematic underestimation in token counting
# Base multiplier of ~2.0 to address observed 50% shortfall
FILE_TYPE_MULTIPLIERS = {
    # Code files - fine-tuned based on validation testing
    '.py': 1.0, '.js': 1.0, '.ts': 1.0, '.java': 1.0, '.cpp': 1.0,
    '.c': 1.0, '.h': 1.0, '.rs': 1.0, '.go': 1.0, '.php': 1.0,
    '.jsx': 1.0, '.tsx': 1.0, '.rb': 1.0, '.cs': 1.0, '.swift': 1.0,
    # Structured data files (typically denser)
    '.json': 1.2, '.xml': 1.1,
    # Markup files
    '.html': 0.9, '.css': 1.0,
    # Configuration files
    '.yaml': 1.1, '.yml': 1.1, '.toml': 0.8,
    # Documentation
    '.md': 0.9, '.txt': 1.0,
    # Logs
    '.log': 0.9,
    # Default for other text-based files
    'default': 1.0
}
 
 
def get_file_type_multiplier(file_path: str) -> float:
    """Get the token density multiplier for a given file type."""
    _, ext = os.path.splitext(file_path)
    ext = ext.lower()
    return FILE_TYPE_MULTIPLIERS.get(ext, FILE_TYPE_MULTIPLIERS['default'])


def get_folder_structure(directory: str, ignored_patterns: List[Tuple[str, str]], max_depth: int) -> Dict[str, Any]:
    """
    Get the folder structure of a directory with token counts.
    Now returns immediately with estimated counts, accurate counts calculated in background.
    
    Args:
        directory: The directory to get the structure of
        ignored_patterns: Patterns to ignore
        max_depth: Maximum depth to traverse
        
    Returns:
        Dict with folder structure including token counts
    """
    logger.info(f"🔍 PERF: Starting ULTRA-FAST folder scan for directory: {directory}")
    
    # Check if we have cached results first
    cached_result = get_cached_folder_structure_with_tokens(directory, ignored_patterns, max_depth)
    if cached_result:
        return cached_result
    
    import tiktoken
    should_ignore_fn = parse_gitignore_patterns(ignored_patterns)
    
    # Ensure max_depth is at least 15 if not specified
    if max_depth <= 0:
        max_depth = int(os.environ.get("ZIYA_MAX_DEPTH", 15))
    
    logger.info(f"Getting folder structure for {directory} with max depth {max_depth}")
    
    # Track scanning progress
    scan_stats = {
        'directories_scanned': 0,
        'files_processed': 0,
        'start_time': time.time(),
        'slow_directories': []
    }
    
    # Update global progress
    global _scan_progress
    _scan_progress["active"] = True
    _scan_progress["cancelled"] = False
    _scan_progress["progress"] = {
        "directories": 0,
        "files": 0,
        "elapsed": 0
    }
    
    # Set a maximum time limit for scanning (30 seconds)
    max_scan_time = int(os.environ.get("ZIYA_SCAN_TIMEOUT", "45"))  # Increased default, configurable
    
    # Add progress tracking
    last_progress_time = time.time()
    progress_interval = 2.0  # Log progress every 2 seconds

    def process_dir(path: str, depth: int) -> Dict[str, Any]:
        """Process a directory recursively."""
        # Resolve symlinks to detect loops
        real_path = os.path.realpath(path)
        
        # Check for infinite loops using real path
        if real_path in _visited_directories:
            logger.debug(f"Skipping already visited directory (symlink loop): {path} -> {real_path}")
            return {'token_count': 0}
        
        _visited_directories.add(real_path)
        
        dir_start_time = time.time()
        
        # Check for cancellation
        if _scan_progress.get("cancelled"):
            logger.info("Scan cancelled by user request")
            return {'token_count': 0, 'cancelled': True}
        
        # Check if we've exceeded the time limit
        current_time = time.time()
        elapsed = current_time - scan_stats['start_time']
        
        if elapsed > max_scan_time:
            logger.warning(f"Timeout reached at {elapsed:.1f}s while processing {path}")
            return {'token_count': 0, 'timeout': True}
            
        # Log progress periodically
        nonlocal last_progress_time
        
        # Update global progress
        _scan_progress["progress"] = {
            "directories": scan_stats['directories_scanned'],
            "files": scan_stats['files_processed'],
            "elapsed": int(elapsed)
        }
        
        if depth > max_depth:
            return {'token_count': 0}
            
        scan_stats['directories_scanned'] += 1
        
        result = {'token_count': 0, 'children': {}}
        total_tokens = 0
        
        
        try:
            entries = os.listdir(path)
        except PermissionError:
            logger.debug(f"Permission denied for {path}")
            dir_time = time.time() - dir_start_time
            if dir_time > 0.1:
                logger.warning(f"🔍 PERF: Permission error check took {dir_time*1000:.1f}ms for {path}")
            return {'token_count': 0}
        except OSError as e:
            logger.warning(f"OS error accessing {path}: {e}")
            return {'token_count': 0}
            
        for entry in entries:
            # Check for cancellation in tight loop
            if _scan_progress.get("cancelled"):
                logger.info("Scan cancelled during entry processing")
                break
            
            # Check if we've exceeded the time limit
            current_time = time.time()
            elapsed = current_time - scan_stats['start_time']
            
            if elapsed > max_scan_time:
                logger.warning(f"Timeout during entry processing in {path}")
                break
                
            # Progress logging
            if current_time - last_progress_time > progress_interval:
                logger.info(f"Scan progress: {scan_stats['directories_scanned']} dirs, {scan_stats['files_processed']} files in {elapsed:.1f}s")
                last_progress_time = current_time
                
            if entry.startswith('.'):  # Skip hidden files
                continue
                
            entry_start = time.time()
            entry_path = os.path.join(path, entry)
<<<<<<< HEAD
            path_join_time = time.time() - entry_start
            if path_join_time > 0.01:
                logger.warning(f"🔍 PERF: Slow path join for {entry}: {path_join_time*1000:.1f}ms")
            
            # Skip symlinks to prevent infinite loops
=======
            
            # Skip symlinks early to prevent following them into ignored directories
>>>>>>> b122e195
            if os.path.islink(entry_path):  # Skip symlinks
                logger.debug(f"Skipping symlink: {entry_path}")
                continue
                
            ignore_start = time.time()
            if should_ignore_fn(entry_path):  # Skip ignored files
<<<<<<< HEAD
                ignore_time = time.time() - ignore_start
                if ignore_time > 0.01:
                    logger.warning(f"🔍 PERF: Slow gitignore check for {entry}: {ignore_time*1000:.1f}ms")
=======
>>>>>>> b122e195
                logger.debug(f"Ignoring path: {entry_path}")
                continue
                
            if os.path.isdir(entry_path):
                if depth < max_depth:
                    sub_result = process_dir(entry_path, depth + 1)
                    if sub_result['token_count'] > 0 or sub_result.get('children'):
                        result['children'][entry] = sub_result
                        total_tokens += sub_result['token_count'] 
                    else:
                        # Skip directories beyond max depth
                        pass
            elif os.path.isfile(entry_path):
                tokens = estimate_tokens_fast(entry_path)
                if tokens > 0:
                    scan_stats['files_processed'] += 1  # Fix: increment counter for processed files
                    result['children'][entry] = {'token_count': tokens}
                    total_tokens += tokens
        
        result['token_count'] = total_tokens
        
        # Remove from visited set when exiting this directory
        _visited_directories.discard(real_path)
        
        # Log slow directory processing
        dir_time = time.time() - dir_start_time
        if dir_time > 2.0:  # Log if directory takes >2s
            scan_stats['slow_directories'].append((path, dir_time, 'slow_directory'))
            logger.warning(f"Slow directory scan for {path}: {dir_time:.2f}s ({len(entries)} entries)")
            
        return result

    # Clear visited directories at start of scan
    global _visited_directories
    _visited_directories.clear()
    
    # Process the root directory
    root_result = process_dir(directory, 1)
    
    # Check if we need to include external paths
    include_dirs = os.environ.get("ZIYA_INCLUDE_DIRS", "")
    if include_dirs:
        logger.info(f"Processing external paths: {include_dirs}")
        external_paths = include_dirs.split(',')
        
        # Process each external path
        for ext_path in external_paths:
            ext_path = ext_path.strip()
            if not ext_path:
                continue
                
            # Skip if path doesn't exist
            if not os.path.exists(ext_path):
                logger.warning(f"External path does not exist: {ext_path}")
                continue
                
            # Skip if not a directory
            if not os.path.isdir(ext_path):
                logger.warning(f"External path is not a directory: {ext_path}")
                continue
                
            logger.info(f"Including external path: {ext_path}")
            
            # Process the external directory
            ext_result = process_dir(ext_path, 1)
            
            # Add the external directory to the root result
            if ext_result['token_count'] > 0 or ext_result.get('children'):
                # Use the basename as the key
                basename = os.path.basename(ext_path)
                # If the basename already exists, use the full path
                if basename in root_result.get('children', {}):
                    basename = ext_path.replace('/', '_').replace('\\', '_')
                
                # Add to root result
                if 'children' not in root_result:
                    root_result['children'] = {}
                root_result['children'][basename] = ext_result
                root_result['token_count'] += ext_result['token_count']
                logger.info(f"Added external path {ext_path} as {basename} with {ext_result['token_count']} tokens")
    
    # Mark scanning as complete
    _scan_progress["active"] = False
    
    # Return just the children of the root to match expected format
    # Clear visited directories after scan
    _visited_directories.clear()
    
    total_time = time.time() - scan_stats['start_time']
    logger.info(f"Folder scan completed: {scan_stats['directories_scanned']} dirs, "
                f"{scan_stats['files_processed']} files in {total_time:.2f}s")
    
    if total_time >= max_scan_time:
        logger.warning(f"Folder scan timed out after {max_scan_time}s")
        logger.info(f"Partial results: {scan_stats['directories_scanned']} dirs, {scan_stats['files_processed']} files")
        # Ensure we return whatever we have so far
        if not root_result.get('children'):
            logger.error("No partial results available after timeout")
            return {"error": f"Scan timed out after {max_scan_time}s with no results", "timeout": True}
    
    if scan_stats['slow_directories']:
        logger.warning(f"Found {len(scan_stats['slow_directories'])} slow operations:")
        for path, duration, reason in scan_stats['slow_directories'][:5]:  # Log top 5
            logger.warning(f"  {path}: {duration:.2f}s ({reason})")
            
    result = root_result.get('children', {})
    if total_time >= max_scan_time:
        logger.warning(f"Folder scan timed out after {max_scan_time}s, returning partial results with {len(result)} entries")
        result['_timeout'] = True
        result['_partial'] = True
    
    # Check if cancelled
    if _scan_progress.get("cancelled"):
        result['_cancelled'] = True
    _visited_directories.clear()
    logger.info(f"Returning folder structure with {len(result)} top-level entries")
    return result

# Add new fast estimation function
def estimate_tokens_fast(file_path: str) -> int:
    """Fast token estimation based on file size and type."""
    try:
        # Get file size
        file_size = os.path.getsize(file_path)
        
        # Skip very large files immediately
        if file_size > 1024 * 1024:  # 1MB
            return 0
        
        # Quick binary check using file extension
        _, ext = os.path.splitext(file_path.lower())
        if ext in {'.pyc', '.pyo', '.pyd', '.ico', '.png', '.jpg', '.jpeg', '.gif', '.svg',
                  '.core', '.bin', '.exe', '.dll', '.so', '.dylib', '.class',
                  '.woff', '.woff2', '.ttf', '.eot', '.zip', '.key', '.crt', '.p12', '.pfx',
                  '.der', '.pem'}:  # Added certificate and key file extensions
            return 0
        
        # Estimate tokens based on file size and type
        # Use floating point division for better accuracy, especially on small files
        # Base assumption: ~4.1 characters per token (validated from testing)
        base_chars_per_token = 4.1  # Updated based on validation testing
        estimated_tokens = file_size / base_chars_per_token
        
        # Apply file type multiplier
        multiplier = get_file_type_multiplier(file_path)
        return int(estimated_tokens * multiplier)
    except (OSError, IOError):
        return 0

# Add caching system
_token_cache = {}
_cache_timestamp = 0
_cache_lock = threading.Lock()

# Global thread management for background token calculation
_background_thread = None
_background_thread_lock = threading.Lock()

# Global cache for accurate token counts
_accurate_token_cache = {}

def ensure_background_token_calculation(directory: str, ignored_patterns: List[Tuple[str, str]], max_depth: int):
    """
    Ensure background token calculation is running for the given directory.
    This is the single entry point for starting background calculation.
    """
    if not is_background_calculation_running():
        logger.info(f"🔍 PERF: Ensuring background token calculation for {directory}")
        start_background_token_calculation(directory, ignored_patterns, max_depth)
    else:
        logger.debug("🔍 PERF: Background token calculation already running")

def get_cached_folder_structure_with_tokens(directory: str, ignored_patterns: List[Tuple[str, str]], max_depth: int) -> Optional[Dict[str, Any]]:
    """Get cached folder structure if available and fresh."""
    global _token_cache, _cache_timestamp
    
    cache_key = f"{directory}:{max_depth}:{hash(str(ignored_patterns))}"
    current_time = time.time()
    
    with _cache_lock:
        if cache_key in _token_cache and (current_time - _cache_timestamp) < 300:  # 5 minute cache
            logger.info("🔍 PERF: Returning cached folder structure with tokens")
            # Even with cached results, ensure background calculation is running for freshness
            ensure_background_token_calculation(directory, ignored_patterns, max_depth)
            return _token_cache[cache_key]
    
    return None

def cache_folder_structure_with_tokens(directory: str, ignored_patterns: List[Tuple[str, str]], max_depth: int, result: Dict[str, Any]):
    """Cache folder structure with tokens."""
    global _token_cache, _cache_timestamp
    
    cache_key = f"{directory}:{max_depth}:{hash(str(ignored_patterns))}"
    
    with _cache_lock:
        _token_cache[cache_key] = result
        _cache_timestamp = time.time()
        logger.info(f"🔍 PERF: Cached folder structure with {len(result)} entries")

def start_background_token_calculation(directory: str, ignored_patterns: List[Tuple[str, str]], max_depth: int):
    """Start background thread to calculate accurate token counts (with deduplication)."""
    global _background_thread, _background_thread_lock
    
    with _background_thread_lock:
        # Check if a background thread is already running
        if _background_thread is not None and _background_thread.is_alive():
            logger.info("🔍 PERF: Background token calculation already in progress, skipping duplicate request")
            return
        
        logger.info(f"🔍 PERF: Starting new background token calculation thread for {directory}")
    
    def calculate_accurate_tokens():
        try:
            logger.info(f"🔍 PERF: Starting background accurate token calculation for {directory}")
            
            # Early return is still in place - remove it when ready to re-enable
            logger.info("🔍 PERF: Background token calculation temporarily disabled")
            return
            
            # The rest of the function remains the same but won't execute due to return above
            # Remove the return statement above when you want to re-enable background calculation
            
            import tiktoken
            encoding = tiktoken.get_encoding("cl100k_base")
            should_ignore_fn = parse_gitignore_patterns(ignored_patterns)
            
            accurate_counts = {}
            files_processed = 0
            
            for root, dirs, files in os.walk(directory):
                # Filter directories
                dirs[:] = [d for d in dirs 
                          if not should_ignore_fn(os.path.join(root, d)) 
                          and not d.startswith('.') 
                          and not os.path.islink(os.path.join(root, d))]
                
                for file in files:
                    file_path = os.path.join(root, file)
                    if should_ignore_fn(file_path) or file.startswith('.'):
                        continue
                    
                    if not is_processable_file(file_path):
                        continue
                    
                    try:
                        content = read_file_content(file_path)
                        if content:
                            token_count = len(encoding.encode(content))
                            if token_count <= 50000:  # skip huge files
                                multiplier = get_file_type_multiplier(file_path)
                                adjusted_count = int(token_count * multiplier)
                                
                                # Store relative path
                                rel_path = os.path.relpath(file_path, directory)
                                accurate_counts[rel_path] = adjusted_count
                                files_processed += 1
                                
                                if files_processed % 1000 == 0:
                                    logger.info(f"🔍 PERF: Background processed {files_processed} files so far")
                    except Exception as e:
                        logger.debug(f"Error processing {file_path}: {e}")
                        continue
            
            # Update cache with accurate counts
            logger.info(f"🔍 PERF: Background calculation complete: {files_processed} files processed")
            # Store accurate counts in a separate cache for API access
            logger.info(f"🔍 PERF: Storing {len(accurate_counts)} accurate token counts in cache")
            global _accurate_token_cache
            _accurate_token_cache = accurate_counts
            
            # Also update the folder structure cache with accurate counts
            cache_key = f"{directory}:{max_depth}:{hash(str(ignored_patterns))}"
            with _cache_lock:
                if cache_key in _token_cache:
                    _token_cache[cache_key]["_accurate_tokens"] = accurate_counts
                    logger.info(f"🔍 PERF: Updated folder cache with {len(accurate_counts)} accurate token counts")
            
        except Exception as e:
            logger.error(f"Background token calculation failed: {e}")
        finally:
            # Clean up thread reference when done
            global _background_thread
            with _background_thread_lock:
                _background_thread = None
            logger.info("🔍 PERF: Background token calculation thread completed")
    
    with _background_thread_lock:
        _background_thread = threading.Thread(target=calculate_accurate_tokens, daemon=True, name="TokenCalculation")
        _background_thread.start()
        logger.info(f"🔍 PERF: Background thread started: {_background_thread.name}")

def is_background_calculation_running() -> bool:
    """Check if background token calculation is currently running."""
    global _background_thread, _background_thread_lock
    
    with _background_thread_lock:
        return _background_thread is not None and _background_thread.is_alive()

def get_background_calculation_status() -> dict:
    """Get status of background token calculation."""
    return {
        "running": is_background_calculation_running(),
        "thread_name": _background_thread.name if _background_thread and _background_thread.is_alive() else None
    }

def get_accurate_token_count(file_path: str) -> int:
    """
    Get accurate token count for a specific file using tiktoken.
    This is the slow but precise method - use sparingly.
    """
    import tiktoken
    
    try:
        encoding = tiktoken.get_encoding("cl100k_base")
        
        # Skip binary files
        if not is_processable_file(file_path):
            logger.debug(f"Skipping binary/unprocessable file: {file_path}")
            return 0
                
        # Read file and count tokens
        content = read_file_content(file_path)
        if content:
            token_count = len(encoding.encode(content))
            
            # Skip files with excessive token counts (>50k tokens)
            if token_count > 50000:
                logger.debug(f"File has excessive tokens {file_path}: {token_count} tokens")
                logger.info(f"Limiting token count for large file {os.path.basename(file_path)}: {token_count} -> 0")
                return 0
            
            return token_count
        return 0
    except Exception as e:
        logger.debug(f"Error counting tokens in {file_path}: {e}")
        return 0

def get_scan_progress():
    """Get current scan progress."""
    return _scan_progress.copy()

def cancel_scan():
    """Cancel current scan operation."""
    global _scan_progress
    _scan_progress["cancelled"] = True
    return _scan_progress["active"]

    def start_background_scan(directory: str, ignored_patterns: List[Tuple[str, str]], max_depth: int):
        """Starts the folder scan in a background thread if not already running."""
        global _scan_thread, _folder_cache
    
        def scan_task():
            logger.info(f"Background folder scan started for {directory}.")
            # get_folder_structure updates _scan_progress globally
            result = get_folder_structure(directory, ignored_patterns, max_depth)
            
            # Cache the result
            with _scan_lock:
                _folder_cache['data'] = result
                _folder_cache['timestamp'] = time.time()
                try:
                    _folder_cache['directory_mtime'] = os.path.getmtime(directory)
                except OSError:
                    _folder_cache['directory_mtime'] = time.time()
            logger.info("Background folder scan finished and result cached.")
    
        with _scan_lock:
            if _scan_thread and _scan_thread.is_alive():
                logger.info("Folder scan is already in progress.")
                return
    
            _scan_thread = threading.Thread(target=scan_task, daemon=True, name="FolderScanThread")
            _scan_thread.start()
            logger.info("Started background folder scan thread.")
    
    
    def get_cached_folder_structure(directory: str, ignored_patterns: List[Tuple[str, str]], max_depth: int) -> Dict[str, Any]:
        """
        Get folder structure. Returns cached data if available and fresh.
        If cache is stale, it starts a background scan and returns stale data or a scanning indicator.
        """
        global _folder_cache, _scan_thread
    
        current_time = time.time()
        cache_age = current_time - _folder_cache['timestamp']
        
        try:
            current_dir_mtime = os.path.getmtime(directory)
            directory_changed = current_dir_mtime > _folder_cache['directory_mtime']
        except OSError:
            directory_changed = True
            current_dir_mtime = 0

            # Return fresh cache immediately
            if _folder_cache['data'] is not None and cache_age < 10 and not directory_changed:
                logger.info(f"Returning fresh folder structure cache (age: {cache_age:.1f}s)")
            return _folder_cache['data']
        
            # If cache is stale or doesn't exist, manage background scan
            with _scan_lock:
                is_scanning = _scan_thread and _scan_thread.is_alive()
                
                if not is_scanning:
                    logger.info("Cache is stale or missing. Starting new background scan.")
                    start_background_scan(directory, ignored_patterns, max_depth)
                else:
                    logger.info("Folder scan is already in progress.")
        
            # Return current state (stale cache or empty dict) and indicate scanning
            if _folder_cache['data']:
                logger.info("Returning stale cache while scan runs in background.")
                return {**_folder_cache['data'], "_stale_and_scanning": True}
            else:
                logger.info("No cache available. Indicating scan is in progress.")
                return {"_scanning": True}<|MERGE_RESOLUTION|>--- conflicted
+++ resolved
@@ -132,25 +132,20 @@
             patterns.extend(read_gitignore(gitignore_path))
         
         for subdir in glob.glob(os.path.join(path, "*/")):
-<<<<<<< HEAD
             # Skip symlinks to prevent infinite loops
             if os.path.islink(subdir.rstrip('/')):
                 logger.debug(f"Skipping symlink directory: {subdir}")
-=======
+                
             # Skip directories with problematic characters that cause regex errors
             dir_name = os.path.basename(subdir.rstrip('/'))
             if '[' in dir_name or ']' in dir_name:
                 logger.debug(f"Skipping directory with brackets: {subdir}")
->>>>>>> b122e195
                 continue
             try:
                 patterns.extend(get_patterns_recursive(subdir))
             except re.error as e:
                 logger.warning(f"Skipping directory due to regex error: {subdir} - {e}")
-<<<<<<< HEAD
-                continue
-=======
->>>>>>> b122e195
+                continue
 
         return patterns
 
@@ -351,28 +346,20 @@
                 
             entry_start = time.time()
             entry_path = os.path.join(path, entry)
-<<<<<<< HEAD
             path_join_time = time.time() - entry_start
             if path_join_time > 0.01:
                 logger.warning(f"🔍 PERF: Slow path join for {entry}: {path_join_time*1000:.1f}ms")
             
             # Skip symlinks to prevent infinite loops
-=======
-            
-            # Skip symlinks early to prevent following them into ignored directories
->>>>>>> b122e195
             if os.path.islink(entry_path):  # Skip symlinks
                 logger.debug(f"Skipping symlink: {entry_path}")
                 continue
                 
             ignore_start = time.time()
             if should_ignore_fn(entry_path):  # Skip ignored files
-<<<<<<< HEAD
                 ignore_time = time.time() - ignore_start
                 if ignore_time > 0.01:
                     logger.warning(f"🔍 PERF: Slow gitignore check for {entry}: {ignore_time*1000:.1f}ms")
-=======
->>>>>>> b122e195
                 logger.debug(f"Ignoring path: {entry_path}")
                 continue
                 
