--- conflicted
+++ resolved
@@ -242,11 +242,8 @@
 conversational_prompt = ChatPromptTemplate.from_messages(
     [
         ("system", template),
-<<<<<<< HEAD
         MessagesPlaceholder(variable_name="chat_history", optional=True),
-=======
-        MessagesPlaceholder(variable_name="chat_history"),
->>>>>>> a7872b47
+
         ("user", "{question}"),
         MessagesPlaceholder(variable_name="agent_scratchpad", optional=True),
     ]
