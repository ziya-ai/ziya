--- conflicted
+++ resolved
@@ -243,10 +243,7 @@
     [
         ("system", template),
         MessagesPlaceholder(variable_name="chat_history", optional=True),
-<<<<<<< HEAD
-=======
-
->>>>>>> 8ae3ed14
+
         ("user", "{question}"),
         MessagesPlaceholder(variable_name="agent_scratchpad", optional=True),
     ]
