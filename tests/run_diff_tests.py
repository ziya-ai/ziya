import sys
import os

# Add project root to Python path
project_root = os.path.dirname(os.path.dirname(os.path.abspath(__file__)))
sys.path.insert(0, project_root)

import unittest
import json
import tempfile
import shutil
import difflib
from app.utils.code_util import use_git_to_apply_code_diff, PatchApplicationError

class DiffRegressionTest(unittest.TestCase):
    """Regression tests for diff application using real-world examples"""
    
    maxDiff = None 

    # Directory containing test cases
    TEST_CASES_DIR = os.path.join(os.path.dirname(__file__), 'diff_test_cases')
    
    def setUp(self):
        self.temp_dir = tempfile.mkdtemp()
        # Set required environment variable
        os.environ['ZIYA_USER_CODEBASE_DIR'] = self.temp_dir
        
    def tearDown(self):
        shutil.rmtree(self.temp_dir)

    def get_test_files(self, case_dir: str, metadata: dict) -> tuple[str, str]:
        """
        Get the paths for original and expected files.
        First tries to find existing files, then falls back to extension from metadata.
        """
        # Common test file extensions
        extensions = ['.py', '.tsx', '.ts', '.js', '.jsx']
        
        # First try to find existing files with common extensions
        for ext in extensions:
            original = os.path.join(case_dir, f'original{ext}')
            expected = os.path.join(case_dir, f'expected{ext}')
            if os.path.exists(original) and os.path.exists(expected):
                return original, expected
        
        # If no files found, use extension from target file in metadata
        target_ext = os.path.splitext(metadata['target_file'])[1]
        if target_ext:
            original = os.path.join(case_dir, f'original{target_ext}')
            expected = os.path.join(case_dir, f'expected{target_ext}')
            return original, expected
            
        # Fall back to .py if nothing else works
        original = os.path.join(case_dir, 'original.py')
        expected = os.path.join(case_dir, 'expected.py')
        return original, expected

        
    def load_test_case(self, case_name):
        """Load a test case from the test cases directory"""
        case_dir = os.path.join(self.TEST_CASES_DIR, case_name)
        
        # Load metadata
        with open(os.path.join(case_dir, 'metadata.json'), 'r', encoding='utf-8') as f:
            metadata = json.load(f)

        # Get correct file paths based on target file extension
        original_file, expected_file = self.get_test_files(case_dir, metadata)
        
        if not os.path.exists(original_file):
            raise FileNotFoundError(
                f"Could not find original file for test case '{case_name}'. "
                f"Tried: {original_file}"
            )
            
        # Load original file
        with open(original_file, 'r', encoding='utf-8') as f:
            original = f.read()
            
        # Load diff
        with open(os.path.join(case_dir, 'changes.diff'), 'r', encoding='utf-8') as f:
            diff = f.read()
            
        # Load expected result
        with open(expected_file, 'r', encoding='utf-8') as f:
            expected = f.read()
            
        return metadata, original, diff, expected
        
    def run_diff_test(self, case_name):
        """Run a single diff test case"""
        metadata, original, diff, expected = self.load_test_case(case_name)
        
        # Set up the test file in the temp directory
        test_file_path = os.path.join(self.temp_dir, metadata['target_file'])
        os.makedirs(os.path.dirname(test_file_path), exist_ok=True)
        
        with open(test_file_path, 'w', encoding='utf-8') as f:
            f.write(original)
            
        # Apply the diff
        use_git_to_apply_code_diff(diff, test_file_path)
        
        # If metadata specifies apply_twice, try applying the same diff again
        if metadata.get('apply_twice'):
            try:
                use_git_to_apply_code_diff(diff, test_file_path)
            except Exception as e:
                # We expect this might fail, but shouldn't affect the test
                logger.debug(f"Second application of diff failed (expected): {str(e)}")
        
        # Read the result
        with open(test_file_path, 'r', encoding='utf-8') as f:
            result = f.read()
            
        # Compare with expected
        if result != expected:
            # Generate a readable diff
            diff = difflib.unified_diff(
                expected.splitlines(True),
                result.splitlines(True),
                fromfile='Expected',
                tofile='Got'
            )

            # Create detailed error message
            error_msg = [
                "\nTest case '{}' failed:".format(case_name),
                "=" * 60,
                "Differences between expected and actual output:",
                "".join(diff),
                "-" * 60,
                "Expected file length: {} lines".format(len(expected.splitlines())),
                "Got file length: {} lines".format(len(result.splitlines())),
                "=" * 60
            ]

            self.fail("\n".join(error_msg))

    def test_all_cases(self):
        """Run all test cases found in the test cases directory"""
        for case_name in os.listdir(self.TEST_CASES_DIR):
            if os.path.isdir(os.path.join(self.TEST_CASES_DIR, case_name)):
                with self.subTest(case=case_name):
                    self.run_diff_test(case_name)

    def test_embedded_diff_markers(self):
        """Test handling content that contains diff-like markers"""
        self.run_diff_test('embedded_diff_markers')

    def test_indentation_changes(self):
        """Test preserving different indentation levels"""
        self.run_diff_test('indentation_changes')

    def test_multi_chunk_changes(self):
        """Test handling multiple chunks with embedded diff markers"""
        self.run_diff_test('multi_chunk_changes')

    def test_new_file_creation(self):
        """Test creating a new file from a diff"""
        self.run_diff_test('new_file_creation')

    def test_simple_nested(self):
        """Test adding a simple nested function"""
        self.run_diff_test('simple_nested')

    def test_two_functions(self):
        """Test adding nested function to second of two functions"""
        self.run_diff_test('two_functions')

    def test_multi_hunk_same_function(self):
        """Test multiple hunks modifying the same function"""
        self.run_diff_test('multi_hunk_same_function')

    def test_json_escape_sequence(self):
        """Test handling of JSON string content with escape sequences and comments"""
        self.run_diff_test('json_escape_sequence')

    def test_indentation_change(self):
        """Test changes that modify indentation levels"""
        self.run_diff_test('indentation_change')

    def test_function_collision(self):
        """Test handling of multiple functions with the same name"""
        self.run_diff_test('function_collision')

    def test_nested_function(self):
        """Test adding a nested function within an existing function"""
        self.run_diff_test('nested_function')


    def test_single_line_replace(self):
        """Test replacing a single line with multiple lines"""
        self.run_diff_test('single_line_replace')

    def test_new_file_new_dir(self):
        """Test creating a new file in a new directory"""
        self.run_diff_test('new_file_new_dir')

    def test_new_file_existing_dir(self):
        """Test creating a new file in an existing directory"""
        self.run_diff_test('new_file_existing_dir')

    def test_markdown_renderer_language_cache(self):
        """Test optimization of language loading in MarkdownRenderer"""
        self.run_diff_test('markdown_renderer_language_cache')
        
    def test_escape_sequence_content(self):
        """Test handling of escape sequences and content after them"""
        self.run_diff_test('escape_sequence_content')

    def test_import_line_order(self):
        """Test inserting an import line between existing imports"""
        self.run_diff_test('import_line_order')

    def test_model_defaults_config(self):
        """Test adding centralized defaults config and removing scattered is_default flags"""
        self.run_diff_test('model_defaults_config')

    def test_line_calculation_fix(self):
        """Test fixing line calculation when using different lists for available lines"""
        self.run_diff_test('line_calculation_fix')

    def test_already_applied_simple(self):
        """Test applying a diff that has already been applied (simple case)"""
        self.run_diff_test('already_applied_simple')

    def test_already_applied_complex(self):
        """Test applying a diff that has already been applied (complex case)"""
        self.run_diff_test('already_applied_complex')

    def test_network_diagram_plugin(self):
        """Test updating network diagram plugin with validation fixes"""
        self.run_diff_test('network_diagram_plugin')
        
    def test_constant_duplicate_check(self):
        """Test that constant definitions don't duplicate on multiple applications"""
        self.run_diff_test('constant_duplicate_check')
        
    def test_long_multipart_emptylines(self):
        """Test handling of long multi-part changes with empty lines and complex indentation"""
        self.run_diff_test('long_multipart_emptylines')

    def test_d3_network_typescript(self):
        """Test TypeScript fixes for D3 network diagram plugin"""
        self.run_diff_test('d3_network_typescript')

<<<<<<< HEAD
    def test_misordered_hunks(self):
        """Test handling of misordered hunks in patch application"""
        self.run_diff_test('misordered_hunks')

=======
>>>>>>> a7872b47

class PrettyTestResult(unittest.TestResult):
    def __init__(self):
        super(PrettyTestResult, self).__init__()
        self.test_results = []
        self.current_test = None
    def startTest(self, test):
        self.current_test = test
    def addSuccess(self, test):
        self.test_results.append((test, 'PASS', None))
    def addError(self, test, err):
        self.test_results.append((test, 'ERROR', err))
    def addFailure(self, test, err):
        self.test_results.append((test, 'FAIL', err))

    def printSummary(self):
        print("\n" + "=" * 80)
        print("Test Results Summary")
        print("=" * 80)
        
        # Group results by status
        passed_tests = []
        failed_tests = []
        
        for test, status, error in self.test_results:
            case_name = test._testMethodName
            if '(case=' in str(test):
                # Extract case name for parameterized tests
                case_name = f"{test._testMethodName} ({str(test).split('case=')[1].rstrip(')')}"
            
            if status == 'PASS':
                passed_tests.append(case_name)
            else:
                failed_tests.append((case_name, status, error))

        # Print passed tests first
        print("\033[92mPASSED TESTS:\033[0m")
        print("-" * 80)
        if passed_tests:
            for case_name in sorted(passed_tests):
                print(f"\033[92m✓\033[0m {case_name}")
        else:
            print("No tests passed")

        # Print failed tests with their errors
        if failed_tests:
            print("\n\033[91mFAILED TESTS:\033[0m")
            print("-" * 80)
            for case_name, status, error in sorted(failed_tests):
                print(f"\033[91m✗\033[0m {case_name} ({status})")
                import traceback
                if error:
                    if status == 'ERROR':
                        error_details = ''.join(traceback.format_exception(*error))
                    else:
                        error_details = str(error[1])
                    print("  └─ Error details:")
                    for line in error_details.split('\n'):
                        print(f"     {line}")
                print()

        print("\n" + "=" * 80)
        print(f"Summary: \033[92m{len(passed_tests)} passed\033[0m, \033[91m{len(failed_tests)} failed\033[0m, {len(self.test_results)} total")
        print("=" * 80 + "\n")

if __name__ == '__main__':
    import argparse

    def print_test_case_details(case_name=None):
        """Print details of test cases without running them"""
        test = DiffRegressionTest()
        cases = []

        # Get list of cases to show
        if case_name:
            if os.path.isdir(os.path.join(test.TEST_CASES_DIR, case_name)):
                cases = [case_name]
            else:
                print(f"Test case '{case_name}' not found")
                return
        else:
            cases = [d for d in os.listdir(test.TEST_CASES_DIR)
                    if os.path.isdir(os.path.join(test.TEST_CASES_DIR, d))]

        # Print details for each case
        for case in sorted(cases):
            try:
                metadata, original, diff, expected = test.load_test_case(case)
                print("\n" + "=" * 80)
                print(f"Test Case: {case}")
                print(f"Description: {metadata.get('description', 'No description')}")
                print("-" * 80)
                print("Original File:")
                print("-" * 80)
                print(original)
                print("-" * 80)
                print("Changes (diff):")
                print("-" * 80)
                print(diff)
                print("-" * 80)
                print("Expected Result:")
                print("-" * 80)
                print(expected)
            except Exception as e:
                print(f"Error loading test case '{case}': {str(e)}")
    parser = argparse.ArgumentParser()
    parser.add_argument('--show-cases', action='store_true',
                      help='Show test case details without running tests')
    parser.add_argument('-v', '--verbose', action='store_true')
    parser.add_argument('-k', '--test-filter', help='Only run tests matching this pattern')
    parser.add_argument('-l', '--log-level', default='INFO',
                      choices=['DEBUG', 'INFO', 'WARNING', 'ERROR'],
                      help='Set the log level')
    parser.add_argument('--force-difflib', action='store_true',
                      help='Bypass system patch and use difflib directly')
    args = parser.parse_args()
 
    os.environ['ZIYA_LOG_LEVEL'] = args.log_level
 
    # If --show-cases is specified, print test case details and exit
    if args.show_cases:
        print_test_case_details(args.test_filter)
        sys.exit(0)

    if args.force_difflib:
        os.environ['ZIYA_FORCE_DIFFLIB'] = '1'
 
    # Otherwise run the tests normally
    suite = unittest.TestLoader().loadTestsFromTestCase(DiffRegressionTest)
    if args.test_filter:
        suite = unittest.TestLoader().loadTestsFromName(args.test_filter, DiffRegressionTest)
    result = PrettyTestResult()
    suite.run(result)
    result.printSummary()
    # Exit with appropriate status code
    sys.exit(len([r for r in result.test_results if r[1] != 'PASS']))<|MERGE_RESOLUTION|>--- conflicted
+++ resolved
@@ -245,13 +245,12 @@
         """Test TypeScript fixes for D3 network diagram plugin"""
         self.run_diff_test('d3_network_typescript')
 
-<<<<<<< HEAD
+
     def test_misordered_hunks(self):
         """Test handling of misordered hunks in patch application"""
         self.run_diff_test('misordered_hunks')
 
-=======
->>>>>>> a7872b47
+
 
 class PrettyTestResult(unittest.TestResult):
     def __init__(self):
