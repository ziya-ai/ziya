--- conflicted
+++ resolved
@@ -611,12 +611,11 @@
         if 'details' in result_dict and 'already_applied' in result_dict['details']:
             self.assertEqual(len(result_dict['details']['already_applied']), 0,
                            f"No hunks should be reported as already_applied, but found: {result_dict['details']['already_applied']}")
-        
-<<<<<<< HEAD
+       
         # Verify the content matches the expected result
         self.assertEqual(modified_content, expected, 
                        f"Modified content doesn't match expected result")
-=======
+        
     def test_MRE_hunk_context_mismatch(self):
         """Test handling of hunk context mismatches"""
         self.run_diff_test('MRE_hunk_context_mismatch')
@@ -624,7 +623,6 @@
     def test_delete_end_block(self):
         """Test deletion of final codeblock"""
         self.run_diff_test("delete-end-block")
->>>>>>> b122e195
         
     def test_apply_state_reporting(self):
         """
