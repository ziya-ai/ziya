[tool.poetry]
name = "ziya"
<<<<<<< HEAD
version = "0.3.0"
=======
version = "0.2.4.1"
>>>>>>> b122e195
description = ""
authors = ["Vishnu Krishnaprasad <vishnukool@gmail.com>",
           "Dan Cohn <chroma@gmail.com>"]

packages = [
    { include = "app", from = "." },
]

[tool.poetry.dependencies]
python = ">=3.9,<4.0"
uvicorn = "^0.23.2"
whatthepatch = ">=1.0.2"
requests = "^2.31.0"
patch-ng = ">=1.17"
pydantic = "^2.9.2"
jinja2 = "^3.1.3"
tiktoken = "^0.8.0"
boto3 = "^1.34.88"
langchain-aws = ">=0.2,<0.3"
# Cryptography and SSL dependencies - constrain versions for compatibility
cryptography = ">=3.4.8,<43.0.0"
pyOpenSSL = ">=20.0.0,<25.0.0"
# NumPy version constraint to support older GCC versions
numpy = ">=1.21.0,<2.0.0"
langchain-google-genai = "^2.1.0"
langchain = ">=0.3,<0.4"
langgraph = ">=0.2,<0.3"
langchainhub = ">=0.1.15"
langchain-anthropic = ">=0.2,<0.3"
langchain-cli = ">=0.0.15"
pydevd-pycharm = "^243.18137.19"
langchain-community = "^0.3.1"
transformers = "^4.36.2"
setuptools = ">=68.0.0"
# AST parsing dependencies
cssutils = ">=2.6.0"
html5lib = ">=1.1"
tqdm = "^4.66.1"
# Document extraction dependencies
PyPDF2 = "^3.0.1"
pdfplumber = "^0.10.0"
python-docx = "^1.1.0"
openpyxl = "^3.1.2"
pandas = ">=2.0.0,<2.3.0"
python-pptx = "^0.6.21"

[tool.poetry.group.dev.dependencies]
pytest = "^8.3.3"

[tool.poetry.scripts]
ziya = 'app.ziya_exec:ziya'
dev = 'app.ziya_exec:dev'
finstall = "app.ziya_exec:frontend_install"
fstart = "app.ziya_exec:frontend_start"
fbuild = "app.ziya_exec:frontend_build"

[build-system]
requires = ["poetry-core>=1.0.0", "setuptools>=42", "wheel"]
build-backend = "poetry.core.masonry.api"<|MERGE_RESOLUTION|>--- conflicted
+++ resolved
@@ -1,10 +1,6 @@
 [tool.poetry]
 name = "ziya"
-<<<<<<< HEAD
 version = "0.3.0"
-=======
-version = "0.2.4.1"
->>>>>>> b122e195
 description = ""
 authors = ["Vishnu Krishnaprasad <vishnukool@gmail.com>",
            "Dan Cohn <chroma@gmail.com>"]
